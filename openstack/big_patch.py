# Copyright 2014 Big Switch Networks, Inc.
# All Rights Reserved.
#
# @author: Kevin Benton
import argparse
import collections
import json
import netaddr
import os
import tempfile
import re
import subprocess
import time
import threading
import urllib2
try:
    import yaml
except:
    pass

# Arbitrary identifier printed in output to make tracking easy
BRANCH_ID = 'master'
SCRIPT_VERSION = '1.1.14'

# Maximum number of threads to deploy to nodes concurrently
MAX_THREADS = 20

# path to neutron tar.gz URL and local filename for offline use
HORIZON_TGZ_PATH = {
    'icehouse': ('https://github.com/bigswitch/horizon/archive/'
                 'stable/icehouse-bcf-2.0.0.tar.gz',
                 'horizon_stable_icehouse.tar.gz'),
    'juno': ('https://github.com/bigswitch/horizon/archive/'
             'stable/juno.tar.gz',
             'horizon_stable_juno.tar.gz'),
}
NEUTRON_TGZ_PATH = {
    'icehouse': ('https://github.com/bigswitch/neutron/archive/'
                 'stable/icehouse-bcf-2.0.0.tar.gz',
                 'neutron_stable_icehouse.tar.gz'),
    'juno': ('https://github.com/bigswitch/neutron/archive/'
             'stable/juno.tar.gz',
             'neutron_stable_juno.tar.gz')
}

# paths to extract from tgz to local horizon install. Don't include
# slashes on folders because * copying is not used.
HORIZON_PATHS_TO_COPY = (
    'LAST_NON_MERGE_COMMIT',
    'openstack_dashboard/dashboards/admin/dashboard.py',
    'openstack_dashboard/dashboards/project/dashboard.py',
    'openstack_dashboard/dashboards/admin/connections',
    'openstack_dashboard/dashboards/project/connections')


class TimedCommand(object):
    def __init__(self, cmd):
        self.cmd = cmd
        self.process = None
        self.retries = 0
        self.resp = None
        self.errors = None

    def run(self, timeout=60, retries=0, shell=False):
        # if shell is True, the incoming command is expected to be a string
        # that has been properly escaped.
        def target():
            try:
                self.process = subprocess.Popen(
                    self.cmd, stdout=subprocess.PIPE,
                    stderr=subprocess.PIPE, shell=shell)
            except Exception as e:
                self.errors = 'Error opening process "%s": %s' % (self.cmd, e)
                return
            self.resp, self.errors = self.process.communicate()

        thread = threading.Thread(target=target)
        thread.start()

        thread.join(timeout)
        if thread.is_alive():
            self.process.terminate()
            thread.join()
            if self.retries < retries:
                self.retries += 1
                return self.run(timeout, retries)
            self.errors = (
                "Timed out waiting for command '%s' to finish." % self.cmd)

        return self.resp, self.errors


class Environment(object):

    nodes = []
    bigswitch_auth = None
    bigswitch_servers = None
    neutron_id = 'neutron'
    report_interval = 30
    agent_down_time = 75
    extra_template_params = {}
    offline_mode = False
    check_interface_errors = True
    debug = False
    bond_mode = 2

    def run_command_on_node(self, node, command, timeout=60, retries=0, shell=False):
        raise NotImplementedError()

    def copy_file_to_node(self, node, local_path, remote_path):
        raise NotImplementedError()

    @property
    def network_vlan_ranges(self):
        raise NotImplementedError()

    def get_node_bond_interfaces(self, node):
        raise NotImplementedError()

    # where the physical interfaces should be added
    def get_node_phy_bridge(self, node):
        raise NotImplementedError()

    # associations of physnets to bridges
    def get_node_bridge_mappings(self, node):
        raise NotImplementedError()

    def set_neutron_id(self, neutron_id):
        if not neutron_id:
            raise Exception("A non-empty cluster-id must be specified.")
        self.neutron_id = neutron_id

    def set_report_interval(self, report_interval):
        self.report_interval = "%d" % report_interval
        self.agent_down_time = "%d" % (report_interval * 2.5)

    def set_bigswitch_servers(self, servers):
        for s in servers.split(','):
            try:
                int(s.split(':')[1])
            except:
                raise Exception('Invalid server "%s".\n'
                                'Format should be ip:port' % s)
        self.bigswitch_servers = servers

    def set_bigswitch_auth(self, auth):
        if ':' not in auth:
            raise Exception('Invalid credentials "%s".\n'
                            'Format should be user:pass' % auth)
        self.bigswitch_auth = auth

    def set_extra_template_params(self, dictofparams):
        self.extra_template_params = dictofparams

    def set_offline_mode(self, offline_mode):
        self.offline_mode = offline_mode

    def get_node_python_package_path(self, node, package):
        com = ("\"python -c 'import %s;import os;print "
               "os.path.dirname(%s.__file__)'\""
               % (package, package))
        resp, errors = self.run_command_on_node(node, com, shell=True)
        if errors or not resp.strip() or len(resp.strip().splitlines()) > 1:
            if 'ImportError' in errors:
                return False
            raise Exception("Error retrieving path to python package '%s' on "
                            "node '%s'.\n%s\n%s" % (package, node,
                                                    errors, resp))
        return resp.strip()


class SSHEnvironment(Environment):
    # shared SSH stuff for config based deployments and fuel deployments

    def __init__(self, *args, **kwargs):
        self.ssh_user = 'root'
        self.ssh_password = None
        self.sshpass_detected = False
        super(SSHEnvironment, self).__init__(*args, **kwargs)

    def copy_file_to_node(self, node, local_path, remote_path):
        sshcomm = ["scp", '-o LogLevel=quiet', local_path,
                   "%s@%s:%s" % (self.ssh_user, node, remote_path)]
        if self.ssh_password:
            sshcomm = ['sshpass', '-p', self.ssh_password] + sshcomm
        resp, errors = TimedCommand(sshcomm).run(timeout=180)
        return resp, errors

    def run_command_on_node(self, node, command, timeout=60, retries=0,
                            shell=False):
        if self.debug:
            print "[Node %s] Running command: %s" % (node, command)
        sshcomm = [
            "ssh", '-oStrictHostKeyChecking=no',
            '-o LogLevel=quiet', "%s@%s" % (self.ssh_user, node),
            command
        ]
        if self.ssh_password:
            sshcomm = ['sshpass', '-p', self.ssh_password] + sshcomm
            if not self.sshpass_detected:
                # we need to see if sshpass is installed
                resp, errors = TimedCommand(['sshpass', '-h']).run()
                if errors:
                    raise Exception(
                        "Error running 'sshpass'. 'sshpass' must be installed "
                        "to use password based authentication.\n%s" % errors)
                self.sshpass_detected = True
        if shell:
            sshcomm = ' '.join(sshcomm)
        self.ensure_connectivity(node)
        resp, errors = TimedCommand(sshcomm).run(timeout, retries, shell=shell)
        return resp, errors.replace("Error: NetworkManager is not running.", "")

    def ensure_connectivity(self, node):
        # This might be worth caching if many SSH calls are made to each node.
        sshcomm = [
            "ssh", '-oStrictHostKeyChecking=no',
            "%s@%s" % (self.ssh_user, node),
            "echo hello"
        ]
        if self.ssh_password:
            sshcomm = ['sshpass', '-p', self.ssh_password] + sshcomm
        resp, errors = TimedCommand(sshcomm).run(60, 4)
        if "Permission denied, please try again." in errors:
            raise Exception(
                "Error: Received permission error on node %s. Verify that "
                "the SSH password is correct or that the ssh key being used is "
                "authorized on that host.")
        if not resp.strip() and errors:
            print ("Warning: Errors when checking SSH connectivity for node "
                   "%s:\n%s" % (node, errors))


class ConfigEnvironment(SSHEnvironment):

    network_vlan_ranges = None

    def __init__(self, yaml_string, skip_nodes=[], specific_nodes=[]):
        super(ConfigEnvironment, self).__init__()
        try:
            self.settings = yaml.load(yaml_string)
        except Exception as e:
            raise Exception("Error loading from yaml file:\n%s" % e)
        if not isinstance(self.settings.get('nodes'), list):
            raise Exception("Missing nodes in yaml data.\n%s" % self.settings)
        if not self.settings.get('network_vlan_ranges'):
            raise Exception('Missing network_vlan_ranges in config.\n%s'
                            % self.settings)
        self.network_vlan_ranges = self.settings.get('network_vlan_ranges')
        try:
            self.nodes = [n['hostname'] for n in self.settings['nodes']
                          if n['hostname'] not in skip_nodes and
                          (not specific_nodes or
                           n['hostname'] in specific_nodes)]
        except KeyError:
            raise Exception('missing hostname in nodes %s'
                            % self.settings['nodes'])

    def get_node_bond_interfaces(self, node):
        for n in self.settings['nodes']:
            if n['hostname'] == node:
                return [i for i in n.get('bond_interfaces', '').split(',')
                        if i]
        print 'Node %s has no bond interfaces.' % node
        return []

    def get_node_bridge_mappings(self, node):
        br_mappings = None
        for n in self.settings['nodes']:
            if n['hostname'] == node:
                br_mappings = n.get('bridge_mappings')
        if not br_mappings:
            raise Exception('Node %s is missing bridge_mappings '
                            'which is required for the OVS agent.'
                            % node)
        cleaned = []
        for m in br_mappings.rstrip(',').split(','):
            if len(m.split(':')) != 2:
                raise Exception('Invalid bridge_mappings setting for node %s. '
                                'bridge_mappings should be a comma-separated '
                                'list of physnetName:bridgeName pairs.\n'
                                'Input -> %s ' % (br_mappings))
            cleaned.append(m.strip())
        return ','.join(cleaned)

    def get_node_phy_bridge(self, node):
        phy_br = None
        for n in self.settings['nodes']:
            if n['hostname'] == node:
                phy_br = n.get('physical_interface_bridge')
        if not phy_br:
            raise Exception('Node %s is missing physical_interface_bridge '
                            'which is required for bonding configuration.'
                            % node)
        return phy_br


class FuelEnvironment(SSHEnvironment):

    def __init__(self, environment_id, skip_nodes=[], specific_nodes=[]):
        self.node_settings = {}
        self.nodes = []
        self.settings = {}
        super(FuelEnvironment, self).__init__()
        try:
            print "Retrieving general Fuel settings..."
            output, errors = TimedCommand(
                ["fuel", "--json", "--env", str(environment_id),
                 "settings", "-d"]).run()
        except Exception as e:
            raise Exception("Error encountered trying to execute the Fuel "
                            "CLI:\n%s" % e)
        if errors:
            raise Exception("Error Loading cluster %s:\n%s"
                            % (environment_id, errors))
        try:
            path = output.split('downloaded to ')[1].rstrip()
        except (IndexError, AttributeError):
            raise Exception("Could not download fuel settings: %s"
                            % output)
        try:
            self.settings = json.loads(open(path, 'r').read())
        except Exception as e:
            raise Exception("Error parsing fuel json settings.\n%s" % e)

        # grab list of hosts
        print "Retrieving list of Fuel nodes..."
        output, errors = TimedCommand(
            ["fuel", "nodes", "--env", str(environment_id)]).run()
        if errors:
            raise Exception("Error Loading node list %s:\n%s"
                            % (environment_id, errors))
        try:
            lines = [l for l in output.splitlines()
                     if '----' not in l and 'pending_roles' not in l]
            nodes = [str(netaddr.IPAddress(l.split('|')[4].strip()))
                     for l in lines]
            self.nodes = [n for n in nodes if n not in skip_nodes and
                          (not specific_nodes or n in specific_nodes)]
            print "Nodes to configure: %s" % self.nodes
        except IndexError:
            raise Exception("Could not parse node list:\n%s" % output)
        for node in self.nodes:
            self.node_settings[node] = self.get_node_config(node)

    def get_node_config(self, node):
        print "Retrieving Fuel configuration for node %s..." % node
        resp, errors = self.run_command_on_node(node, 'cat /etc/astute.yaml')
        if errors or not resp:
            raise Exception("Error retrieving config for node %s:\n%s\n"
                            "Is the node online?"
                            % (node, errors))
        try:
            conf = yaml.load(resp)
        except Exception as e:
            raise Exception("Error parsing node yaml file:\n%s\n%s"
                            % (e, resp))
        return conf

    @property
    def network_vlan_ranges(self):
        net_vlans = []
        # comes from compute settings file
        node = self.node_settings.keys()[0]
        physnets = self.node_settings[node][
            'quantum_settings']['L2']['phys_nets']
        for physnet in physnets:
            vrange = physnets[physnet]['vlan_range']
            if not vrange:
                continue
            net_vlans.append('%s:%s' % (physnet, vrange))
        return ','.join(net_vlans)

    def get_node_bond_interfaces(self, node):
        if node not in self.nodes:
            raise Exception('No node in fuel environment %s' % node)
        trans = self.node_settings[node]['network_scheme']['transformations']
        bond_bridge = self._get_bond_bridge(trans)
        for t in trans:
            if t.get('action') == 'add-bond':
                # skip the bond if it's not on the bridge with br-prv
                if bond_bridge and t.get('bridge') != bond_bridge:
                    continue
                return t.get('interfaces', [])
        print 'Node %s has no bond interfaces.' % node
        return []

    def _get_bond_bridge(self, transformations):
        # there may be multiple bonds so we have to look for the one with
        # the private network attached, which is the one we are interested in
        for t in transformations:
            if (t.get('action') == 'add-patch'
                    and 'br-prv' in t.get('bridges', [])):
                return list(set(t.get('bridges')) - set(['br-prv']))[0]

    def get_node_phy_bridge(self, node):
        bridge = None
        if node not in self.nodes:
            raise Exception('No node in fuel environment %s' % node)
        trans = self.node_settings[node]['network_scheme']['transformations']
        # first try looking for br-prv
        bridge = self._get_bond_bridge(trans)
        if bridge:
            return bridge
        for t in trans:
            if t.get('action') == 'add-bond':
                bridge = t.get('bridge')
        if not bridge:
            raise Exception('Node %s has no bridge for the bond.' % node)
        return bridge

    def get_node_bridge_mappings(self, node):
        if node not in self.nodes:
            raise Exception('No node in fuel environment %s' % node)
        # NOTE: only one used network vlan range supported for now
        physnet = self.network_vlan_ranges.split(',')[0].split(':')[0]
        bridge = self.node_settings[node]['network_scheme']['roles']['private']
        return '%s:%s' % (physnet, bridge)


class StandaloneEnvironment(Environment):
    network_vlan_ranges = None
    nodes = ['localhost']

    def __init__(self, network_vlan_ranges, bridge_mappings, bond_interfaces,
                 physical_bridge):
        self.network_vlan_ranges = network_vlan_ranges
        # optional
        bond_interfaces = bond_interfaces or ''
        self.bridge_mappings = bridge_mappings
        self.bond_interfaces = [i for i in bond_interfaces.split(',') if i]
        self.phy_bridge = physical_bridge

    def get_node_bond_interfaces(self, node):
        return self.bond_interfaces

    def get_node_phy_bridge(self, node):
        return self.phy_bridge

    def get_node_bridge_mappings(self, node):
        if not self.bridge_mappings:
            raise Exception("Missing bridge_mappings setting")
        cleaned = []
        for m in self.bridge_mappings.rstrip(',').split(','):
            if len(m.split(':')) != 2:
                raise Exception('Invalid bridge_mappings setting for node %s. '
                                'bridge_mappings should be a comma-separated '
                                'list of physnetName:bridgeName pairs.\n'
                                'Input -> %s ' % (self.bridge_mappings))
            cleaned.append(m.strip())
        return ','.join(cleaned)

    def copy_file_to_node(self, node, local_path, remote_path):
        resp, errors = TimedCommand(
            ['bash', '-lc', "cp %s %s" % (local_path, remote_path)]).run()
        return resp, errors

    def run_command_on_node(self, node, command, timeout=60, retries=0,
                            shell=False):
        resp, errors = TimedCommand(['bash', '-lc', command]).run(timeout,
                                                                  retries)
        return resp, errors


class ConfigDeployer(object):
    def __init__(self, environment, openstack_release,
                 patch_python_files=True):
        self.env = environment
        self.os_release = openstack_release.lower()
        self.patch_python_files = patch_python_files
        self.patch_file_cache = {}
        if any([not self.env.bigswitch_auth,
                not self.env.bigswitch_servers,
                not self.env.nodes]):
            raise Exception('Environment must have at least 1 node '
                            'and controller options')
        if self.patch_python_files:
            if self.env.offline_mode:
                print 'Loading offline files...'
                for patch in (NEUTRON_TGZ_PATH[self.os_release],
                              HORIZON_TGZ_PATH[self.os_release]):
                    if not patch:
                        continue
                    try:
                        with open(os.path.join(os.path.dirname(__file__),
                                               patch[1]), 'r') as fh:
                            contents = fh.read()
                    except Exception as e:
                        raise Exception("Could not load offline archive of %s."
                                        "\nPlease download the archive and "
                                        "save it as %s.\nDetails: %s" %
                                        (patch[0], patch[1], str(e)))
                    self.patch_file_cache[patch[0]] = contents
            else:
                print 'Downloading patch files...'
                for lib in (NEUTRON_TGZ_PATH[self.os_release],
                            HORIZON_TGZ_PATH[self.os_release]):
                    if not lib:
                        continue
                    url = lib[0]
                    try:
                        body = urllib2.urlopen(url).read()
                    except Exception as e:
                        raise Exception("Error encountered while trying to "
                                        "download patch file at %s.\n%s"
                                        % (url, e))
                    self.patch_file_cache[url] = body

    def deploy_to_all(self):
        thread_list = collections.deque()
        errors = []
        nodes_information = []
        for node in self.env.nodes:
            t = threading.Thread(target=self.deploy_to_node_catch_errors,
                                 args=(node, errors, nodes_information))
            thread_list.append(t)
            t.start()
            if len(thread_list) >= MAX_THREADS:
                top = thread_list.popleft()
                top.join()
        for thread in thread_list:
            thread.join()
        # sanity checks across collected info
        # make sure neutron servers are all pointing to the same DB
        conn_strings = [info['neutron_connection']
                        for (node, info) in nodes_information
                        if info.get('neutron_connection')]
        if len(set(conn_strings)) > 1:
            strings_with_nodes = ["%s: %s" % (node, info['neutron_connection'])
                                  for (node, info) in nodes_information
                                  if info.get('neutron_connection')]
            print ("Warning: different neutron connection strings detected on "
                   "neutron server nodes. They should all reference the same "
                   "database.\nConnections:\n%s" % "\n".join(strings_with_nodes))
        # make sure they are all using unique lldpd hostname values
        node_names = [(node, info['lldp_name'])
                      for (node, info) in nodes_information
                      if info.get('lldp_name')]
        lldp_names = map(lambda x: x[1], node_names)
        if len(set(lldp_names)) != len(lldp_names):
            print ("Warning: multiple nodes are using the same neutron host "
                   "identifiers, which will result in them being placed into "
                   "the same fabric port group. This will prevent traffic "
                   "from being forwarded correctly to either node. Here are "
                   "the neutron host IDs for each node.\n%s" % '\n'.join(
                       ['%s => %s' % pair for pair in node_names]))

        if errors:
            print "Encountered errors while deploying patch to nodes."
            for node, error in errors:
                print "Error on node %s:\n%s" % (node, error)
        else:
            print "Deployment Complete!"

    def deploy_to_node_catch_errors(self, node, error_log, nodes_information):
        try:
            self.deploy_to_node(node, nodes_information)
        except Exception as e:
            error_log.append((node, str(e)))

    def get_lldp_advertisement_hostname(self, node):
        # Determine what name lldpd should advertise for the hostname.
        # We need to match whatever the neutron agents are configured to
        # use. If they don't have anything configured, they will use the
        # result of 'uname -n' so we will use the same so we default to the
        # same.
        resp, errors = self.env.run_command_on_node(
            node, "grep -R -e '^host\s*=' /etc/neutron/")
        if errors:
            raise Exception("error determining agent hostname information "
                            "on %s:\n%s" % (node, errors))
        # Bail if the configs aren't consistent because we don't want to
        # guess parsing order.
        names = map(
            lambda x: x.split(':')[-1].replace(' ', '').replace('host=', ''),
            resp.strip().splitlines())
        if len(set(names)) > 1:
            raise Exception("The neutron configuration files have "
                            "multiple differing 'host' values. Please make "
                            "them consistent so the correct value can be "
                            "chosen for the LLDP fabric advertisements. "
                            "Detected values:\n%s" % resp)
        if names:
            return names[0]
        resp, errors = self.env.run_command_on_node(
            node, "uname -n")
        if errors:
            raise Exception("error determining agent hostname information "
                            "by uname -n on %s:\n%s" % (node, errors))
        return resp.strip()

    def deploy_to_node(self, node, nodes_information):
        print "Applying configuration to %s..." % node
        bond_interfaces = self.env.get_node_bond_interfaces(node)
        puppet_settings = {
            'bond_interfaces': ','.join(bond_interfaces),
            'neutron_id': self.env.neutron_id,
            'report_interval': self.env.report_interval,
            'agent_down_time': self.env.agent_down_time,
            'bigswitch_servers': self.env.bigswitch_servers,
            'bigswitch_serverauth': self.env.bigswitch_auth,
            'network_vlan_ranges': self.env.network_vlan_ranges,
            'neutron_restart_refresh_only': str(
                not self.env.extra_template_params.get('force_services_restart',
                                                       False)
            ).lower(),
            'offline_mode': str(self.env.offline_mode).lower(),
            'bond_mode': self.env.bond_mode
        }
        if bond_interfaces:
            self.check_health_of_bond_interfaces(node, bond_interfaces)
            lldp_name = self.get_lldp_advertisement_hostname(node)
            puppet_settings['lldp_advertised_name'] = lldp_name
            puppet_settings['physical_bridge'] = self.env.get_node_phy_bridge(
                node)
            physnets = self.env.network_vlan_ranges.split(',')
            if len(physnets) > 1:
                print ('Warning, multiple physnets configured "%s". A '
                       'bridge_mapping will only be configured for %s'
                       % (physnets, physnets[0]))
            puppet_settings['bridge_mappings'] = (
                self.env.get_node_bridge_mappings(node))
            for key, val in enumerate(bond_interfaces):
                puppet_settings['bond_int%s' % key] = val
            # If only one bond interface was provided, set the second bond
            # interface to the same as the first to prevent empty config errors
            if len(bond_interfaces) < 2:
                puppet_settings['bond_int1'] = bond_interfaces[0]
        ptemplate = PuppetTemplate(puppet_settings)
        ptemplate.settings['neutron_path'] = (
            self.env.get_node_python_package_path(node, 'neutron'))

        if self.patch_python_files:
            # install neutron files from our fork
            self.copy_neutron_files_to_node(node)

            # patch openstack_dashboard if available
            self.patch_horizon_if_installed(node)

        if not self.env.offline_mode:
            self.install_puppet_prereqs(node)

        remotefile = self.push_manifest_to_node(node, ptemplate.get_string())
        log_name = ("log_for_generated_manifest-%s.log" %
                    time.strftime("%Y-%m-%d-%H-%M-%S", time.gmtime()))
        resp, errors = self.env.run_command_on_node(
            node, ("puppet apply %s --debug -l ~/%s" % (remotefile, log_name)),
            300, 2)
        if not errors:
            # with puppet, stderr goes to log
            errors, caterror = self.env.run_command_on_node(
                node, ("grep 'Puppet (err):' ~/%s" % log_name))
        errors = self.eliminate_harmless_facter_errors(errors)
        if errors:
            raise Exception("error applying puppet configuration to %s:\n%s"
                            % (node, errors))

        # run a few last sanity checks
        self.check_rabbit_cluster_partition_free(node)
        self.cert_validity_check(node)
        self.check_lldpd_running(node)
        self.check_bond_int_speeds_match(node, bond_interfaces)

        # aggregate node information to compare across other nodes
        node_info = {}
        # collect connection string for comparison with other neutron servers
        connection_string = self.get_neutron_connection_string(node)
        if connection_string:
            node_info['neutron_connection'] = connection_string
        # collect static lldpd names to make sure they are all unique
        if ptemplate.settings['lldp_advertised_name'] != '`uname -n`':
            node_info['lldp_name'] = ptemplate.settings['lldp_advertised_name']
        nodes_information.append((node, node_info))
        print "Configuration applied to %s." % node

    def push_manifest_to_node(self, node, pbody):
        # pushes a puppet string to a remote node and returns the remote fname
        f = tempfile.NamedTemporaryFile(delete=True)
        f.write(pbody)
        f.flush()
        remotefile = '~/generated_manifest.pp'
        resp, errors = self.env.copy_file_to_node(node, f.name, remotefile)
        if errors:
            raise Exception("error pushing puppet manifest to %s:\n%s"
                            % (node, errors))
        return remotefile

    def install_puppet_prereqs(self, node):
<<<<<<< HEAD
        #self.env.run_command_on_node(
        #    node,
        #    "yum -y remove facter && gem install puppet facter "
        #    "--no-ri --no-rdoc")
        self.env.run_command_on_node(
            node,
            "yum install -y facter puppet")
        self.env.run_command_on_node(
            node,
            "apt-get install -y facter puppet")
=======
        resp, errors = self.env.run_command_on_node(
            node, "python -mplatform", 30, 2)
        if 'centos-6.5' in resp:
            resp, errors = self.env.run_command_on_node(node, "yum install -y net-snmp", 30, 2)
            if errors:
                raise Exception("error installing lldp prereqs net-snmp on %s:\n%s"
                               % (node, errors))
            resp, errors = self.env.run_command_on_node(
                node, "wget --no-check-certificate https://yum.puppetlabs.com/el/6/products/x86_64/puppet-3.7.5-1.el6.noarch.rpm -O /root/puppet-3.7.5-1.el6.noarch.rpm", 60, 2)
            if errors and '200 OK' not in errors:
                raise Exception("error downloading puppet rpm package on %s:\n%s"
                               % (node, errors))
            resp, errors = self.env.run_command_on_node(
                node, "yum install -y /root/puppet-3.7.5-1.el6.noarch.rpm", 30, 2)
        else:
            self.env.run_command_on_node(
                node,
                "yum -y remove facter && gem install puppet facter "
                "--no-ri --no-rdoc")
>>>>>>> ad295f97
        self.env.run_command_on_node(node, "ntpdate pool.ntp.org")
        # stdlib is missing on 1404. install it and don't worry about return.
        # connectivity issues should be caught in the inifile install
        self.env.run_command_on_node(
            node, "puppet module install puppetlabs-stdlib --force", 30, 2)
        resp, errors = self.env.run_command_on_node(
            node, "puppet module install puppetlabs-inifile --force", 30, 2)
        if errors:
            raise Exception("error installing puppet prereqs on %s:\n%s"
                            % (node, errors))

    def eliminate_harmless_facter_errors(self, errors):
        # ignore bug in facter
        actual_errors = []
        errors = errors.splitlines()
        for e in errors:
            # ignore some warnings from facter that don't matter
            if "Device" in e and "does not exist." in e:
                continue
            if "Unable to add resolve nil for fact" in e:
                continue
            if "ls: cannot access /dev/s" in e:
                continue
            actual_errors.append(e)
        return '\n'.join(actual_errors)

    def check_rabbit_cluster_partition_free(self, node):
        self.env.run_command_on_node(node, "service rabbitmq-server start")
        resp, errors = self.env.run_command_on_node(
            node, ("rabbitmqctl cluster_status | grep partitions | " +
                   r"""grep -v '\[\]'"""))
        if 'partitions' in resp:
            self.env.run_command_on_node(node, "rabbitmqctl stop_app")
            self.env.run_command_on_node(node, "rabbitmqctl start_app")
            resp, errors = self.env.run_command_on_node(
                node, ("rabbitmqctl cluster_status | grep partitions | " +
                       r"""grep -v '\[\]'"""))
            if 'partitions' in resp:
                print ("Warning: RabbitMQ partition detected on node %s: %s "
                       "Restart rabbitmq-server on each node in the parition."
                       % (node, resp))

    def check_lldpd_running(self, node):
        # check for lldpd
        resp = self.env.run_command_on_node(
            node, ('ps -ef | grep lldpd | grep -v grep'))[0]
        if not resp.strip():
            print ("Warning: lldpd process not running on node %s. "
                   "Automatic port groups will not be formed." % node)

    def check_bond_int_speeds_match(self, node, bond_interfaces):
        # check bond interface speeds match
        if bond_interfaces and self.env.check_interface_errors:
            speeds = {}
            for iface in bond_interfaces:
                resp, errors = self.env.run_command_on_node(
                    node, "ethtool %s | grep Speed" % iface)
                resp = resp.strip()
                if resp:
                    speeds[iface] = resp
            if len(set(speeds.values())) > 1:
                print ("Warning: bond interface speeds do not match on node "
                       "%s. Were the correct interfaces chosen?\nSpeeds: %s"
                       % (node, speeds))

    def cert_validity_check(self, node):
        # check for certificates generated in the future (due to clock change)
        # or expired certs
        certs = []
        resp, errors = self.env.run_command_on_node(
            node, ("cat /etc/keystone/keystone.conf | grep -e '^ca_certs' "
                   "| awk -F '=' '{ print $2 }'"))
        certs += resp.split(',') if resp else ['/etc/keystone/ssl/certs/ca.pem']
        resp, errors = self.env.run_command_on_node(
            node, ("cat /etc/keystone/keystone.conf | grep -e '^certfile' "
                   "| awk -F '=' '{ print $2 }'"))
        certs.append(
            resp if resp else '/etc/keystone/ssl/certs/signing_cert.pem')
        for cert in certs:
            cert = cert.strip()
            resp, errors = self.env.run_command_on_node(
                node, ("openssl verify %s" % cert))
            if 'expired' in resp or 'not yet valid' in resp:
                print ("Warning: the certificate %s being used by keystone is "
                       "not valid for the current time. If the clocks on the "
                       "servers are correct, the certificates will need to be "
                       "deleted and then regenerated using the "
                       "'keystone-manage pki_setup' command.\n"
                       "Details: %s" % (cert, resp))

    def check_health_of_bond_interfaces(self, node, bond_interfaces):
        for bondint in bond_interfaces:
            resp, errors = self.env.run_command_on_node(
                node, "ifconfig %s" % bondint)
            if not resp:
                raise Exception("Error: bond member '%s' on node '%s' was "
                                "not found.\n%s" % (bondint, node, errors))
            if 'inet addr' in resp:
                raise Exception("Error: bond member '%s' on node '%s' has "
                                "an IP address configured. Interfaces must"
                                " not be in use.\nAddress: %s"
                                % (bondint, node, resp))
            # warn on interface errors
            try:
                tx = re.findall("TX packets:\d+ errors:(\d+) "
                                "dropped:\d+ overruns:(\d+) "
                                "carrier:(\d+)", resp)[0]
                rx = re.findall("RX packets:\d+ errors:(\d+) "
                                "dropped:\d+ overruns:(\d+) "
                                "frame:(\d+)", resp)[0]
                if (self.env.check_interface_errors
                        and any(map(int, rx + tx))):
                    print ("[Node %s] Warning: errors detected on bond "
                           "interface %s. Verify cabling and check error "
                           "rates using ifconfig.\n%s" %
                           (node, bondint, resp))
            except:
                # ignore errors trying to parse
                pass

    def copy_neutron_files_to_node(self, node):
        # Find where python libs are installed
        netaddr_path = self.env.get_node_python_package_path(node, 'netaddr')
        # we need to replace all of neutron plugins dir in CentOS
        if NEUTRON_TGZ_PATH[self.os_release] and netaddr_path:
            python_lib_dir = "/".join(netaddr_path.split("/")[:-1]) + "/"
            target_neutron_path = python_lib_dir + 'neutron'
            f = tempfile.NamedTemporaryFile(delete=True)
            f.write(self.patch_file_cache[NEUTRON_TGZ_PATH[self.os_release][0]])
            f.flush()
            nfile = '~/neutron.tar.gz'
            resp, errors = self.env.copy_file_to_node(node, f.name, nfile)
            if errors:
                raise Exception("error pushing neutron to %s:\n%s"
                                % (node, errors))
            # temp dir to extract to
            extract = "export TGT=$(mktemp -d);"
            # extract with strip-components to remove the branch dir
            extract += 'tar --strip-components=1 -xf '
            extract += '~/neutron.tar.gz -C "$TGT";'
            # move the extraced plugins to the neutron dir
            extract += 'yes | cp -rfp "$TGT/neutron" "%s/../";' % target_neutron_path
            # grab the commit marker
            extract += ('yes | cp -rfp "$TGT/LAST_NON_MERGE_COMMIT" '
                        '"%s/../neutron/";' % target_neutron_path)
            # cleanup old pyc files
            extract += 'find "%s" -name "*.pyc" -exec rm -rf {} \;' % target_neutron_path
            resp, errors = self.env.run_command_on_node(
                node, "bash -c '%s'" % extract)
            if errors:
                raise Exception("error installing neutron to %s:\n%s"
                                % (node, errors))

    def patch_horizon_if_installed(self, node):
        # try to find horizon. locate command isn't available on redhat so
        # we make a guess at a well-known location in that case.
        resp, errors = self.env.run_command_on_node(
            node,
            ("updatedb 2>/dev/null && "
             "locate openstack_dashboard/dashboards/admin/dashboard.py "
             "| grep -v pyc || "
             "ls /usr/share/openstack-dashboard/openstack_dashboard/"
             "dashboards/admin/dashboard.py"))
        if (HORIZON_TGZ_PATH[self.os_release] and not errors and resp.splitlines()
                and 'openstack_dashboard/dashboards/admin/' in resp.splitlines()[0]):
            first = resp.splitlines()[0]
            f = tempfile.NamedTemporaryFile(delete=True)
            f.write(self.patch_file_cache[HORIZON_TGZ_PATH[self.os_release][0]])
            f.flush()
            nfile = '~/horizon.tar.gz'
            resp, errors = self.env.copy_file_to_node(node, f.name, nfile)
            if errors:
                raise Exception("error pushing horizon to %s:\n%s"
                                % (node, errors))
            # make sure horizon can read neutron conf
            for cf in ['/etc/neutron/neutron.conf', '/etc/neutron/plugin.ini',
                       '/etc/neutron/plugins/ml2/ml2_conf.ini',
                       '/etc/neutron/plugins/bigswitch/restproxy.ini']:
                self.env.run_command_on_node(node, 'chmod +r %s' % cf)
                self.env.run_command_on_node(
                    node, 'chmod +x %s' % cf.rsplit('/', 1)[0])
            base_dir = first.split('openstack_dashboard/dashboards/admin/')[0]
            # temp dir to extract to
            extract = "export TGT=$(mktemp -d);"
            # extract with strip-components to remove the branch dir
            extract += 'tar --strip-components=1 -xf '
            extract += '~/horizon.tar.gz -C "$TGT";'
            for horizon_patch in HORIZON_PATHS_TO_COPY:
                # remove filename
                if '/' in horizon_patch:
                    rel_target_dir = horizon_patch.rsplit('/', 1)[0] + '/'
                else:
                    # top level file
                    rel_target_dir = '/'
                extract += 'yes | cp -rfp "$TGT/%s" "%s/%s";' % (
                    horizon_patch, base_dir, rel_target_dir)
            # cleanup old pyc files
            extract += 'find "%s" -name "*.pyc" -exec rm -rf {} \;' % base_dir
            resp, errors = self.env.run_command_on_node(
                node, "bash -c '%s'" % extract)
            if errors:
                raise Exception("error installing horizon to %s:\n%s"
                                % (node, errors))
            # force a restart of http now even though the puppet manifest
            # is supposed to. the redhat httpd process can take a long time
            # so it may be timing out when puppet tries since puppet forks
            # the restarts into the background.
            self.env.run_command_on_node(node, "service httpd restart")

    def get_neutron_connection_string(self, node):
        neutron_running = self.env.run_command_on_node(
            node, 'ps -ef | grep neutron-server | grep -v grep')[0].strip()
        if neutron_running:
            resp = self.env.run_command_on_node(
                node, ("grep -R -e '^connection' /etc/neutron/neutron.conf")
            )[0].strip()
            if resp:
                return resp.replace(' ', '')


class PuppetTemplate(object):

    def __init__(self, settings):
        self.settings = {
            'bond_int0': '', 'bond_int1': '', 'bond_interfaces': '',
            'neutron_id': '', 'bigswitch_servers': '',
            'bigswitch_serverauth': '', 'network_vlan_ranges': '',
            'physical_bridge': 'br-ovs-bond0', 'bridge_mappings': '',
            'neutron_path': '', 'neutron_restart_refresh_only': '',
            'offline_mode': '', 'bond_mode': '', 'lldp_advertised_name': ''
        }
        for key in settings:
            self.settings[key] = settings[key]

    def get_string(self):
        # inject settings into template
        manifest = self.main_body % self.settings
        if self.settings['neutron_path']:
            manifest += self.neutron_body % self.settings
            manifest += self.generate_all_ini_settings()
        # only setup bond stuff if interfaces are defined
        if self.settings['bond_interfaces']:
            manifest += self.bond_and_lldpd_configuration

        return manifest

    def generate_all_ini_settings(self):
        """ This defines the majority of the ini settings used by puppet """

        # make smaller function to take up less space
        gen_ini = self.generate_ini_setting
        results = [
            gen_ini('DEFAULT', 'dhcp_agents_per_network', 2),
            gen_ini('DEFAULT', 'api_workers', 0),
            gen_ini('DEFAULT', 'rpc_workers', 0),
            gen_ini('DEFAULT', 'core_plugin', 'ml2'),
            # TODO: make this config driven for t6 to enable our l3 plugin
            gen_ini('DEFAULT', 'service_plugins', 'router'),
            gen_ini('DEFAULT', 'agent_down_time', '$agent_down_time'),
            gen_ini('DEFAULT', 'rpc_conn_pool_size', '4'),
            gen_ini('DEFAULT', 'rpc_thread_pool_size', '4'),
            gen_ini('DEFAULT', 'allow_automatic_l3agent_failover', 'True'),
            gen_ini('DATABASE', 'max_overflow', '30'),
            gen_ini('DATABASE', 'max_pool_size', '15'),
            gen_ini('AGENT', 'report_interval', '$report_interval'),
            gen_ini('AGENT', 'report_interval', '$report_interval',
                    path='$neutron_conf_path'),
            gen_ini('AGENT', 'root_helper',
                    'sudo neutron-rootwrap /etc/neutron/rootwrap.conf',
                    path='$neutron_conf_path'),
            gen_ini(
                'SECURITYGROUP', 'firewall_driver',
                'neutron.agent.linux.iptables_firewall.OVSHybridIptablesFirewallDriver',
                path='$neutron_conf_path'),
            gen_ini('ml2', 'type_drivers', 'vlan',
                    path='$neutron_conf_path'),
            gen_ini('ml2', 'tenant_network_types', 'vlan',
                    path='$neutron_conf_path'),
            # TODO: change the value of this to 'openvswitch,bsn_ml2' once the
            # switch to bsnstacklib is done
            gen_ini('ml2', 'mechanism_drivers', 'openvswitch,bigswitch',
                    path='$neutron_conf_path'),
            gen_ini('ml2_type_vlan', 'network_vlan_ranges',
                    '$network_vlan_ranges', path='$neutron_conf_path'),
            gen_ini('ovs', 'bridge_mappings', '$ovs_bridge_mappings',
                    path='$neutron_ovs_conf_path'),
            gen_ini('ovs', 'network_vlan_ranges', '$network_vlan_ranges',
                    path='$neutron_ovs_conf_path'),
            gen_ini('ovs', 'enable_tunneling', 'False',
                    path='$neutron_ovs_conf_path'),
            gen_ini('ovs', 'ovs_enable_tunneling', 'False',
                    path='$neutron_ovs_conf_path'),
            gen_ini('agent', 'tunnel_types', value='',
                    path='$neutron_ovs_conf_path'),
            gen_ini('AGENT', 'tunnel_types', value=None, ensure='absent'),
            gen_ini('OVS', 'tunnel_bridge', value=None, ensure='absent'),
            gen_ini('restproxy', 'neutron_id', '$neutron_id',
                    path='$neutron_conf_path'),
            gen_ini('restproxy', 'servers', '$bigswitch_servers',
                    path='$neutron_conf_path'),
            gen_ini('restproxy', 'server_auth', '$bigswitch_serverauth',
                    path='$neutron_conf_path'),
            gen_ini('restproxy', 'auto_sync_on_failure', 'True',
                    path='$neutron_conf_path'),
            gen_ini('restproxy', 'consistency_interval', '60',
                    path='$neutron_conf_path'),
            gen_ini('restproxy', 'ssl_cert_directory',
                    '$bigswitch_ssl_cert_directory',
                    path='$neutron_conf_path'),

            # TODO: make this dependent on T6 so it will use IVSInterfaceDriver
            # instead
            gen_ini(
                'DEFAULT', 'interface_driver',
                'neutron.agent.linux.interface.OVSInterfaceDriver',
                path='$neutron_dhcp_conf_path'),
            # don't specify bridge for external networks so they are treated like
            # a normal VLAN network
            gen_ini(
                'DEFAULT', 'external_network_bridge', '',
                path='$neutron_l3_conf_path'),
            gen_ini(
                'DEFAULT', 'handle_internal_only_routers', 'True',
                path='$neutron_l3_conf_path'),
        ]
        return "\n".join(results)

    def generate_ini_setting(self, section, setting, value,
                             path='$neutron_main_conf_path', ensure='present',
                             notify="Exec['restartneutronservices']",
                             require="File[$conf_dirs]"):
        # Unfortunately ini_setting is case sensitive for sections and
        # openstack is not. That means we have to set both uppercase and
        # lowercase sections because we don't know which one the previous tool
        # might have used.
        body = []
        ident = re.sub(r'\W+', '', path + setting)
        body.append('ini_setting{"ini_%s":' % ('lower' + ident))
        body.append('  path    => "%s",' % path)
        body.append('  section => "%s",' % section.lower())
        body.append('  setting => "%s",' % setting)
        if value is not None:
            body.append('  value   => "%s",' % value)
        if ensure:
            body.append('  ensure  => %s,' % ensure)
        if notify:
            body.append('  notify  => %s,' % notify)
        if require:
            body.append('  require => %s,' % require)
        body.append('}')
        lower_case = "\n".join(body)
        # swap out the idenifier and the section with the uppercase version
        body[0] = 'ini_setting{"ini_%s":' % ('upper' + ident)
        body[2] = '  section => "%s",' % section.upper()
        upper_case = "\n".join(body)
        return "\n".join([lower_case, upper_case])

    main_body = r"""
# all of these values are set by the puppet template class above
$neutron_id = '%(neutron_id)s'
$report_interval = '%(report_interval)s'
$agent_down_time = '%(agent_down_time)s'
$bigswitch_serverauth = '%(bigswitch_serverauth)s'
$bigswitch_servers = '%(bigswitch_servers)s'
$bond_interfaces = '%(bond_interfaces)s'
$network_vlan_ranges = '%(network_vlan_ranges)s'
$bond_int0 = '%(bond_int0)s'
$bond_int1 = '%(bond_int1)s'
$phy_bridge = '%(physical_bridge)s'
$ovs_bridge_mappings = '%(bridge_mappings)s'
$neutron_restart_refresh_only = '%(neutron_restart_refresh_only)s'
# delay in milliseconds before bond interface is used after coming online
$bond_updelay = '15000'
# time in seconds between lldp transmissions
$lldp_transmit_interval = '5'
$offline_mode = %(offline_mode)s
$bond_mode = %(bond_mode)s
$lldp_advertised_name = '%(lldp_advertised_name)s'

# all of the exec statements use this path
$binpath = "/usr/local/bin/:/bin/:/usr/bin:/usr/sbin:/usr/local/sbin:/sbin"
"""  # noqa
    neutron_body = r'''
if $operatingsystem == 'Ubuntu'{
    $neutron_conf_path = "/etc/neutron/plugins/ml2/ml2_conf.ini"
}
if $operatingsystem == 'CentOS' or $operatingsystem == 'RedHat'{
    $neutron_conf_path = "/etc/neutron/plugin.ini"
}

if ($operatingsystem == 'Ubuntu') and ($operatingsystemrelease =~ /^14.*/) {
    $neutron_ovs_conf_path = "/etc/neutron/plugins/ml2/ml2_conf.ini"
} else {
    $neutron_ovs_conf_path = "/etc/neutron/plugins/openvswitch/ovs_neutron_plugin.ini"
}
$neutron_base_conf_path = "/etc/neutron/neutron.conf"
$neutron_l3_conf_path = '/etc/neutron/l3_agent.ini'
$neutron_dhcp_conf_path = '/etc/neutron/dhcp_agent.ini'
$neutron_main_conf_path = "/etc/neutron/neutron.conf"
$bigswitch_ssl_cert_directory = '/etc/neutron/plugins/ml2/ssl'


# stop neutron server and start it only if there is an SQL connection string defined
exec{"neutronserverrestart":
    refreshonly => true,
    command => 'bash -c \'grep -R "connection\s*=" /etc/neutron/* | grep -v "#" && service neutron-server restart || service neutron-server stop ||:\'',
    path    => $binpath,
}
if $operatingsystem == 'Ubuntu' {
  $restart_nagent_comm = "service neutron-plugin-openvswitch-agent restart ||:;"
}
if ($operatingsystem == 'CentOS') and ($operatingsystemrelease =~ /^6.*/) {
  # the old version of centos openvswitch version had issues after the bond changes and required a restart as well
  $restart_nagent_comm = "/etc/init.d/openvswitch restart ||:; /etc/init.d/neutron-openvswitch-agent restart ||:;"
}
if ($operatingsystem == 'CentOS') and ($operatingsystemrelease !~ /^6.*/) {
  # the old version of centos openvswitch version had issues after the bond changes and required a restart as well
  $restart_nagent_comm = "service openvswitch restart ||:; service neutron-openvswitch-agent restart ||:;"
}
if $operatingsystem == 'RedHat' {
  $restart_nagent_comm = "service neutron-openvswitch-agent restart ||:;"
}

# main restart event triggered by all ini setting changes and file contents changes.
# Restarts the rest of the openstack services as well
exec{"restartneutronservices":
    refreshonly => $neutron_restart_refresh_only,
    command => $restart_nagent_comm,
    notify => [Exec['checkagent'], Exec['neutrondhcprestart'], Exec['neutronl3restart'], Exec['neutronserverrestart'], Exec['neutronmetarestart'], Exec['restartnovaservices'], Exec['ensurecoroclone']],
    path    => $binpath,
}

# this is an additional check to make sure the openvswitch-agent is running. it
# was necessary on older versions of redhat because the agent would fail to
# restart the first time while all of the other services were being restarted.
# it may no longer be necessary on RHEL 7
exec{"checkagent":
    refreshonly => true,
    command => "[ $(ps -ef | grep openvswitch-agent | wc -l) -eq 0 ] && service neutron-openvswitch-agent restart ||:;",
    path    => $binpath,
}
exec{"neutronl3restart":
    refreshonly => true,
    command => "service neutron-l3-agent restart ||:;",
    path    => $binpath,
}
exec{"neutronmetarestart":
    refreshonly => true,
    command => "service neutron-metadata-agent restart ||:;",
    path    => $binpath,
}
exec{"neutrondhcprestart":
    refreshonly => true,
    command => "service neutron-dhcp-agent restart ||:;",
    path    => $binpath,
}

# several other openstack services to restart since we interrupt network connectivity.
# this is done asynchronously with the & operator and we only wait 5 seconds before continuing.
$nova_services = 'nova-conductor nova-cert nova-consoleauth nova-scheduler nova-compute apache2 httpd'
exec{"restartnovaservices":
    refreshonly=> true,
    command => "bash -c 'for s in ${nova_services}; do (sudo service \$s restart &); (sudo service openstack-\$s restart &); echo \$s; done; sleep 5'",
    path    => $binpath
}

# this configures coroclone on systems where it is available (Fuel) to allow
# the dhcp agent and l3 agent to run on multiple nodes.
exec{'ensurecoroclone':
    refreshonly=> true,
    command => 'bash -c \'crm configure clone clone_p_neutron-dhcp-agent p_neutron-dhcp-agent meta interleave="true" is-managed="true" target-role="Started"; crm configure clone clone_p_neutron-l3-agent p_neutron-l3-agent meta interleave="true" is-managed="true" target-role="Started"; echo 1\'',
    path    => $binpath
}

# basic conf directories
$conf_dirs = ["/etc/neutron/plugins/ml2"]
file {$conf_dirs:
    ensure => "directory",
    owner => "neutron",
    group => "neutron",
    mode => 755,
    require => Exec['ensureovsagentconfig']
}

# ovs agent file may not be present, if so link to main conf so this script can
# modify the same thing
exec{'ensureovsagentconfig':
    command => "bash -c 'mkdir -p /etc/neutron/plugins/openvswitch/; ln -s /etc/neutron/neutron.conf $neutron_ovs_conf_path; echo 0'",
    path => $binpath
}


# make sure the head conf directory exists before we try to set an ini value in
# it below. This can probably be replaced with a 'file' type
exec{"heatconfexists":
    command => "bash -c 'mkdir /etc/heat/; touch /etc/heat/heat.conf; echo done'",
    path    => $binpath
}

# use password for deferred authentication method for heat
# so users don't need extra roles to use heat. with this method it just uses
# the user's current token so it's not good for long lived templates that could
# take longer to setup than the token lasts, but its fine for our network
# templates because they always finish within seconds.
ini_setting {"heat_deferred_auth_method":
  path => '/etc/heat/heat.conf',
  section  => 'DEFAULT',
  setting => 'deferred_auth_method',
  value => 'password',
  ensure => present,
  notify => Exec['restartheatservices'],
  require => Exec['heatconfexists']
}
ini_setting { "heat stack_domain_admin":
  ensure            => absent,
  path              => '/etc/heat/heat.conf',
  section           => 'DEFAULT',
  key_val_separator => '=',
  setting           => 'stack_domain_admin',
  notify            => Exec['restartheatservices'],
  require           => Exec['heatconfexists'],
}
ini_setting { "heat stack_user_domain":
  ensure            => absent,
  path              => '/etc/heat/heat.conf',
  section           => 'DEFAULT',
  key_val_separator => '=',
  setting           => 'stack_user_domain',
  notify            => Exec['restartheatservices'],
  require           => Exec['heatconfexists'],
}
ini_setting { "heat stack_domain_admin_password":
  ensure            => absent,
  path              => '/etc/heat/heat.conf',
  section           => 'DEFAULT',
  key_val_separator => '=',
  setting           => 'stack_domain_admin_password',
  notify            => Exec['restartheatservices'],
  require           => Exec['heatconfexists'],
}
$heat_services = 'heat-api heat-engine heat-api-cfn'
exec{"restartheatservices":
    refreshonly=> true,
    command => "bash -c 'for s in ${heat_services}; do (sudo service \$s restart &); (sudo service openstack-\$s restart &); echo \$s; done; sleep 5'",
    path    => $binpath
}


# reference ml2 ini from init script
file{'neutron_init_config':
  ensure => file,
  mode   => 0644,
  path   => '/etc/default/neutron-server',
  content =>"NEUTRON_PLUGIN_CONFIG='${neutron_conf_path}'\n",
  notify => Exec['restartneutronservices'],
}


file { 'ssl_dir':
  ensure => "directory",
  path   => $bigswitch_ssl_cert_directory,
  owner  => "neutron",
  group  => "neutron",
  purge => true,
  recurse => true,
  mode   => 0750,
  notify => Exec['neutronserverrestart'],
}

if $operatingsystem == 'Ubuntu'{
    file {'keystone':
      path   => '/usr/lib/python2.7/dist-packages/keystone-signing',
      ensure => 'directory',
      owner  => 'root',
      group  => 'root',
      mode   => 0777,
      notify => Exec['restartneutronservices'],
    }
}
if ($operatingsystem == 'CentOS') and ($operatingsystemrelease =~ /^6.*/) {
    file {'keystone26':
      path   => '/usr/lib/python2.6/site-packages/keystone-signing',
      ensure => 'directory',
      owner  => 'root',
      group  => 'root',
      mode   => 0777,
      notify => Exec['restartneutronservices'],
    }
}

$MYSQL_USER='cat /etc/neutron/neutron.conf | grep "mysql://" | grep -v "#" | awk -F "//" \'{ print $2 }\' | awk -F ":" \'{ print $1 }\''
$MYSQL_PASS='cat /etc/neutron/neutron.conf | grep "mysql://" | grep -v "#" | awk -F "//" \'{ print $2 }\' | awk -F ":" \'{ print $2 }\' | awk -F "@" \'{ print $1 }\''
$MYSQL_HOST='cat /etc/neutron/neutron.conf | grep "mysql://" | grep -v "#" | awk -F "//" \'{ print $2 }\' | awk -F "@" \'{ print $2 }\' | awk -F "/" \'{ print $1 }\' | awk -F ":" \'{ print $1 }\''
$MYSQL_DB='cat /etc/neutron/neutron.conf | grep "mysql://" | grep -v "#" | awk -F "//" \'{ print $2 }\' | awk -F "@" \'{ print $2 }\' | awk -F "/" \'{ print $2 }\' | awk -F "?" \'{ print $1 }\''
$MYSQL_COM="mysql -u `$MYSQL_USER` -p`$MYSQL_PASS` -h `$MYSQL_HOST` `$MYSQL_DB`"
exec {"cleanup_neutron":
  onlyif => ["which mysql", "echo 'show tables' | $MYSQL_COM"],
  path => $binpath,
  command => "echo 'delete ports, floatingips from ports INNER JOIN floatingips on floatingips.floating_port_id = ports.id where ports.network_id NOT IN (select network_id from ml2_network_segments where network_type=\"vlan\");' | $MYSQL_COM;
              echo 'delete ports, routers from ports INNER JOIN routers on routers.gw_port_id = ports.id where ports.network_id NOT IN (select network_id from ml2_network_segments where network_type=\"vlan\");' | $MYSQL_COM;
              echo 'delete from ports where network_id NOT in (select network_id from ml2_network_segments where network_type=\"vlan\");' | $MYSQL_COM;
              echo 'delete from subnets where network_id NOT IN (select network_id from ml2_network_segments where network_type=\"vlan\");' | $MYSQL_COM;
              echo 'delete from networks where id NOT IN (select network_id from ml2_network_segments where network_type=\"vlan\");' | $MYSQL_COM;
              echo 'delete from ports where network_id NOT IN (select network_id from networks);' | $MYSQL_COM;
              echo 'delete from routers where gw_port_id NOT IN (select id from ports);' | $MYSQL_COM;
              echo 'delete from floatingips where floating_port_id NOT IN (select id from ports);' | $MYSQL_COM;
              echo 'delete from floatingips where fixed_port_id NOT IN (select id from ports);' | $MYSQL_COM;
              echo 'delete from subnets where network_id NOT IN (select id from networks);' | $MYSQL_COM;
             "
}
if $operatingsystem == 'CentOS' or $operatingsystem == 'RedHat'{
    file{'selinux_allow_certs':
       ensure => file,
       mode => 0644,
       path => '/root/neutroncerts.te',
       content => '
module neutroncerts 1.0;

require {
        type neutron_t;
        type etc_t;
        class dir create;
        class file create;
}

#============= neutron_t ==============
allow neutron_t etc_t:dir create;
allow neutron_t etc_t:file create;
',
       notify => Exec["selinuxcompile"],
    }
    exec {"selinuxcompile":
       refreshonly => true,
       command => "bash -c 'semanage permissive -a neutron_t;
                   checkmodule -M -m -o /root/neutroncerts.mod /root/neutroncerts.te;
                   semodule_package -m /root/neutroncerts.mod -o /root/neutroncerts.pp;
                   semodule -i /root/neutroncerts.pp' ||:",
        path    => $binpath,
    }
}
'''  # noqa

    bond_and_lldpd_configuration = r'''
if !defined(Package['wget']) {
    package { "wget":
        ensure => installed,
    }
}
exec {"loadbond":
   command => 'modprobe bonding',
   path    => $binpath,
   unless => "lsmod | grep bonding",
   notify => Exec['deleteovsbond'],
}
exec {"deleteovsbond":
  command => "bash -c 'for int in \$(/usr/bin/ovs-appctl bond/list | grep -v slaves | grep \"${bond_int0}\" | awk -F '\"' ' '{ print \$1 }'\"'); do ovs-vsctl --if-exists del-port \$int; done'",
  path    => $binpath,
  require => Exec['lldpdinstall'],
  onlyif  => "/sbin/ifconfig ${phy_bridge} && ovs-vsctl show | grep '\"${bond_int0}\"'",
  notify => Exec['networkingrestart']
}
exec {"clearint0":
  command => "ovs-vsctl --if-exists del-port $bond_int0",
  path    => $binpath,
  require => Exec['lldpdinstall'],
  onlyif => "ovs-vsctl show | grep 'Port \"${bond_int0}\"'",
}
exec {"clearint1":
  command => "ovs-vsctl --if-exists del-port $bond_int1",
  path    => $binpath,
  require => Exec['lldpdinstall'],
  onlyif => "ovs-vsctl show | grep 'Port \"${bond_int1}\"'",
}

# make sure bond module is loaded
if $operatingsystem == 'Ubuntu' {
    file_line { 'bond':
       path => '/etc/modules',
       line => 'bonding',
       notify => Exec['loadbond'],
    }
    file_line { 'includebond':
       path => '/etc/network/interfaces',
       line => 'source /etc/network/interfaces.d/*',
       notify => Exec['loadbond'],
    }
    file {'bondmembers':
        ensure => file,
        path => '/etc/network/interfaces.d/bond',
        mode => 0644,
        content => "
auto ${bond_int0}
iface ${bond_int0} inet manual
bond-master bond0

auto ${bond_int1}
iface ${bond_int1} inet manual
bond-master bond0

auto bond0
    iface bond0 inet manual
    address 0.0.0.0
    bond-mode ${bond_mode}
    bond-xmit_hash_policy 1
    bond-miimon 50
    bond-updelay ${bond_updelay}
    bond-slaves none
    ",
    }
    exec {"networkingrestart":
       refreshonly => true,
       require => [Exec['loadbond'], File['bondmembers'], Exec['deleteovsbond'], Exec['lldpdinstall']],
       command => "bash -c '
         sed -i s/auto bond0//g /etc/network/interfaces
         sed -i s/iface bond0/iface bond0old/g /etc/network/interfaces
         # 1404+ doesnt allow init script full network restart
         if [[ \$(lsb_release -r | tr -d -c 0-9) = 14* ]]; then
             ifdown ${bond_int0}
             ifdown ${bond_int1}
             ifdown bond0
             ifup ${bond_int0} &
             ifup ${bond_int1} &
             ifup bond0 &
         else
             /etc/init.d/networking restart
         fi'",
       notify => Exec['addbondtobridge'],
       path    => $binpath,
    }
    if ! $offline_mode {
        exec{"lldpdinstall":
            require => Package['wget'],
            command => 'bash -c \'
              # default to 12.04
              export urelease=12.04;
              [ "$(lsb_release -r | tr -d -c 0-9)" = "1410" ] && export urelease=14.10;
              [ "$(lsb_release -r | tr -d -c 0-9)" = "1404" ] && export urelease=14.04;
              wget "http://download.opensuse.org/repositories/home:vbernat/xUbuntu_$urelease/Release.key";
              sudo apt-key add - < Release.key;
              echo "deb http://download.opensuse.org/repositories/home:/vbernat/xUbuntu_$urelease/ /"\
                  > /etc/apt/sources.list.d/lldpd.list;
              rm /var/lib/dpkg/lock ||:; rm /var/lib/apt/lists/lock ||:; apt-get update;
              apt-get -o Dpkg::Options::=--force-confdef install --allow-unauthenticated -y lldpd;
              if [[ $(lsb_release -r | tr -d -c 0-9) = 14* ]]; then
                  apt-get install -y ifenslave-2.6
              fi\'',
            path    => $binpath,
            notify => [Exec['networkingrestart'], File['ubuntulldpdconfig']],
        }
    } else {
        exec{"lldpdinstall":
            onlyif => "bash -c '! ls /etc/init.d/lldpd'",
            command => "echo noop",
            path    => $binpath,
            notify => [Exec['networkingrestart'], File['ubuntulldpdconfig']],
        }
    }
    exec{"triggerinstall":
        onlyif => 'bash -c "! ls /etc/init.d/lldpd"',
        command => 'echo',
        notify => Exec['lldpdinstall'],
        path    => $binpath,
    }
    file{'ubuntulldpdconfig':
        ensure => file,
        mode   => 0644,
        path   => '/etc/default/lldpd',
        content => "DAEMON_ARGS='-S 5c:16:c7:00:00:00 -I ${bond_interfaces} -L /usr/bin/lldpclinamewrap'\n",
        notify => Exec['lldpdrestart'],
    }
    exec {"openvswitchrestart":
       refreshonly => true,
       command => '/etc/init.d/openvswitch-switch restart',
       path    => $binpath,
    }
}
file{"lldlcliwrapper":
    ensure => file,
    mode   => 0755,
    path   => '/usr/bin/lldpclinamewrap',
    content =>"#!/bin/bash
# this script forces lldpd to use the same hostname that openstack uses
(sleep 2 && echo \"configure system hostname ${lldp_advertised_name}\" | lldpcli &)
lldpcli \$@
",
    notify => Exec['lldpdrestart'],
}
if $operatingsystem == 'RedHat' {
    if ! $offline_mode {
        exec {'lldpdinstall':
           require => Package['wget'],
           onlyif => "yum --version && (! ls /etc/init.d/lldpd)",
           command => 'bash -c \'
               export baseurl="http://download.opensuse.org/repositories/home:/vbernat/";
               [[ $(cat /etc/redhat-release | tr -d -c 0-9) =~ ^6 ]] && export url="${baseurl}/RedHat_RHEL-6/x86_64/lldpd-0.7.14-1.1.x86_64.rpm";
               [[ $(cat /etc/redhat-release | tr -d -c 0-9) =~ ^7 ]] && export url="${baseurl}/RHEL_7/x86_64/lldpd-0.7.14-1.1.x86_64.rpm";
               cd /root/;
               wget "$url" -O lldpd.rpm;
               rpm -i lldpd.rpm\'',
           path    => $binpath,
           notify => File['redhatlldpdconfig'],
        }
    } else {
        exec {'lldpdinstall':
           onlyif => "bash -c '! ls /etc/init.d/lldpd'",
           command => "echo noop",
           path    => $binpath,
           notify => File['redhatlldpdconfig'],
        }
    }
    file{'redhatlldpdconfig':
        ensure => file,
        mode   => 0644,
        path   => '/etc/sysconfig/lldpd',
        content => "LLDPD_OPTIONS='-S 5c:16:c7:00:00:00 -I ${bond_interfaces} -L /usr/bin/lldpclinamewrap'\n",
        notify => Exec['lldpdrestart'],
    }
    ini_setting{"neutron_service":
        path => "/usr/lib/systemd/system/neutron-server.service",
        section => "Service",
        setting => "Type",
        value => "simple",
        ensure => present,
        notify => Exec['reloadservicedef']
    }
    exec{"reloadservicedef":
        refreshonly => true,
        command => "systemctl daemon-reload",
        path    => $binpath,
        notify => Exec['restartneutronservices']
    }
    exec {"networkingrestart":
       refreshonly => true,
       command => '/etc/init.d/network restart',
       require => [Exec['loadbond'], File['bondmembers'], Exec['deleteovsbond']],
       notify => Exec['addbondtobridge'],
    }
    file{'bondmembers':
        require => [Exec['loadbond']],
        ensure => file,
        mode => 0644,
        path => '/etc/sysconfig/network-scripts/ifcfg-bond0',
        content => "
DEVICE=bond0
USERCTL=no
BOOTPROTO=none
ONBOOT=yes
BONDING_OPTS='mode=${bond_mode} miimon=50 updelay=${bond_updelay} xmit_hash_policy=1'
",
    }
    file{'bond_int0config':
        require => File['bondmembers'],
        notify => Exec['networkingrestart'],
        ensure => file,
        mode => 0644,
        path => "/etc/sysconfig/network-scripts/ifcfg-$bond_int0",
        content => "DEVICE=$bond_int0\nMASTER=bond0\nSLAVE=yes\nONBOOT=yes\nUSERCTL=no\n",
    }
    if $bond_int0 != $bond_int1 {
        file{'bond_int1config':
            require => File['bondmembers'],
            notify => Exec['networkingrestart'],
            ensure => file,
            mode => 0644,
            path => "/etc/sysconfig/network-scripts/ifcfg-$bond_int1",
            content => "DEVICE=$bond_int1\nMASTER=bond0\nSLAVE=yes\nONBOOT=yes\nUSERCTL=no\n",
        }
    }

    exec {"openvswitchrestart":
       refreshonly => true,
       command => 'service openvswitch restart',
       path    => $binpath,
    }

}
if $operatingsystem == 'CentOS' {
    if ! $offline_mode {
        exec {'lldpdinstall':
           require => Package['wget'],
           onlyif => "yum --version && (! ls /etc/init.d/lldpd)",
           command => 'bash -c \'
               export baseurl="http://download.opensuse.org/repositories/home:/vbernat/";
               [[ $(cat /etc/redhat-release | tr -d -c 0-9) =~ ^6 ]] && export url="${baseurl}/CentOS_CentOS-6/x86_64/lldpd-0.7.14-1.1.x86_64.rpm";
               [[ $(cat /etc/redhat-release | tr -d -c 0-9) =~ ^7 ]] && export url="${baseurl}/CentOS_7/x86_64/lldpd-0.7.14-1.1.x86_64.rpm";
               cd /root/;
               wget "$url" -O lldpd.rpm;
               rpm -i lldpd.rpm\'',
           path    => $binpath,
           notify => File['centoslldpdconfig'],
        }
    } else {
        exec {'lldpdinstall':
           onlyif => "bash -c '! ls /etc/init.d/lldpd'",
           command => "echo noop",
           path    => $binpath,
           notify => File['centoslldpdconfig'],
        }
    }
    file{'centoslldpdconfig':
        ensure => file,
        mode   => 0644,
        path   => '/etc/sysconfig/lldpd',
        content => "LLDPD_OPTIONS='-S 5c:16:c7:00:00:00 -I ${bond_interfaces} -L /usr/bin/lldpclinamewrap'\n",
        notify => Exec['lldpdrestart'],
    }
    exec {"networkingrestart":
       refreshonly => true,
       command => '/etc/init.d/network restart',
       require => [Exec['loadbond'], File['bondmembers'], Exec['deleteovsbond'], Exec['lldpdinstall']],
       notify => Exec['addbondtobridge'],
    }
    file{'bondmembers':
        require => [Exec['lldpdinstall'],Exec['loadbond'],File['centoslldpdconfig']],
        ensure => file,
        mode => 0644,
        path => '/etc/sysconfig/network-scripts/ifcfg-bond0',
        content => "
DEVICE=bond0
USERCTL=no
BOOTPROTO=none
ONBOOT=yes
BONDING_OPTS='mode=${bond_mode} miimon=50 updelay=${bond_updelay} xmit_hash_policy=1'
",
    }
    file{'bond_int0config':
        require => File['bondmembers'],
        notify => Exec['networkingrestart'],
        ensure => file,
        mode => 0644,
        path => "/etc/sysconfig/network-scripts/ifcfg-$bond_int0",
        content => "DEVICE=$bond_int0\nMASTER=bond0\nSLAVE=yes\nONBOOT=yes\nUSERCTL=no\n",
    }
    if $bond_int0 != $bond_int1 {
        file{'bond_int1config':
            require => File['bondmembers'],
            notify => Exec['networkingrestart'],
            ensure => file,
            mode => 0644,
            path => "/etc/sysconfig/network-scripts/ifcfg-$bond_int1",
            content => "DEVICE=$bond_int1\nMASTER=bond0\nSLAVE=yes\nONBOOT=yes\nUSERCTL=no\n",
        }
    }
    if $operatingsystemrelease =~ /^6.*/ {
        exec {"openvswitchrestart":
          refreshonly => true,
          command => '/etc/init.d/openvswitch restart', 
          path    => $binpath,
        }
    } else {
        exec {"openvswitchrestart":
          refreshonly => true,
          command => 'service openvswitch restart',
          path    => $binpath,
        }
    }
}
exec {"ensurebridge":
  command => "ovs-vsctl --may-exist add-br ${phy_bridge}",
  path    => $binpath,
}
exec {"addbondtobridge":
   command => "ovs-vsctl --may-exist add-port ${phy_bridge} bond0",
   onlyif => "/sbin/ifconfig bond0 && ! ovs-ofctl show ${phy_bridge} | grep '(bond0)'",
   path    => $binpath,
   notify => Exec['openvswitchrestart'],
   require => Exec['ensurebridge'],
}
exec{'lldpdrestart':
    refreshonly => true,
    require => Exec['lldpdinstall'],
    command => "rm /var/run/lldpd.socket ||:;/etc/init.d/lldpd restart",
    path    => $binpath,
}
file{'lldpclioptions':
    ensure => file,
    mode   => 0644,
    path   => '/etc/lldpd.conf',
    content => "configure lldp tx-interval ${lldp_transmit_interval}",
    notify => Exec['lldpdrestart'],
}
'''  # noqa

if __name__ == '__main__':
    print "Big Patch Version %s:%s" % (BRANCH_ID, SCRIPT_VERSION)
    parser = argparse.ArgumentParser()
    group = parser.add_mutually_exclusive_group()
    parser.add_argument("-r", "--openstack-release", required=True,
                        help="Name of OpenStack release (Juno or Icehouse).")
    group.add_argument("-i", "--stand-alone", action='store_true',
                       help="Configure the server running this script "
                            "(root privileges required).")
    group.add_argument("-f", "--fuel-environment",
                       help="Fuel environment ID to load node settings from.")
    group.add_argument("-c", "--config-file", type=argparse.FileType('r'),
                       help="Path to YAML config file for "
                            "non-Fuel deployments.")
    parser.add_argument("--neutron-cluster-name", default='neutron',
                        help="Name used to set origin field of the "
                             "objects created on the backend controllers.")
    parser.add_argument("-s", "--controllers", required=True,
                        help="Comma-separated list of "
                             "<controller:port> pairs.")
    parser.add_argument("-a", "--controller-auth", required=True,
                        help="Username and password <user:pass> "
                             "to connect to controller.")
    parser.add_argument('--skip-file-patching', action='store_true',
                        help="Do not patch openstack packages with updated "
                             "versions.")
    parser.add_argument('--force-services-restart', action='store_true',
                        help="Restart the Neutron and Nova services even if "
                             "no files or configuration options are changed.")
    parser.add_argument('--offline-mode', action='store_true',
                        help="Disable fetching files from the Internet. This "
                             "includes the neutron repo as well as the "
                             "prerequisites on the individual nodes.")
    parser.add_argument('--ignore-interface-errors', action='store_true',
                        help="Suppress warnings about interface errors.")
    parser.add_argument('--debug', action='store_true',
                        help="Show commands being executed on nodes.")
    parser.add_argument("--bond-mode", default="xor",
                        help="Mode to set on node bonds (xor or round-robin). "
                             "(Default is xor.)")
    parser.add_argument("-t", "--report-interval", default=30,
                        help="Neutron agent report-interval in seconds")
    remote = parser.add_argument_group('remote-deployment')
    remote.add_argument('--skip-nodes',
                        help="Comma-separate list of nodes to skip deploying "
                             "configurations to.")
    remote.add_argument('--specific-nodes',
                        help="Comma-separate list of nodes to deploy to. All "
                             "others will be skipped.")
    remote.add_argument('--ssh-user', default='root',
                        help="User to use when connecting to remote nodes "
                             "via SSH. Default is 'root'.")
    remote.add_argument('--ssh-password', default=None,
                        help="Password to use when connecting to remote nodes "
                             "via SSH. By default no password is used under "
                             "the assumption that SSH keys are setup.")
    local = parser.add_argument_group(
        'standalone-deployment', 'Arguments for standalone deployments')
    local.add_argument('--network-vlan-ranges',
                       help="Comma-separated list of physical network vlan "
                            "ranges. (e.g. a single vlan range would be "
                            "physnet1:100:3000)")
    local.add_argument('--phy-int-bridge',
                       help="OVS bridge that will contain the bond "
                            "interface. (e.g. br-eth0)")
    local.add_argument('--bridge-mappings',
                       help="Mappings between physical networks and OVS "
                            "bridges. (e.g. physnet1:br-eth0)")
    local.add_argument('--bond-interfaces',
                       help="Comma-separated list of interfaces to configure. "
                            "(e.g. eth1,eth2)")
    args = parser.parse_args()
    if args.specific_nodes:
        specific_nodes = args.specific_nodes.split(',')
    else:
        specific_nodes = []
    if args.skip_nodes:
        skip_nodes = args.skip_nodes.split(',')
    else:
        skip_nodes = []
    neutron_id = args.neutron_cluster_name
    if not re.compile("^([A-Za-z0-9\.\-\_]+)*$").match(neutron_id):
        parser.error('--neutron-cluster-name can only contain alphanumeric '
                     'characters, hypens and underscores.')
    if args.fuel_environment:
        neutron_id = '%s-%s' % (neutron_id, args.fuel_environment)
        environment = FuelEnvironment(args.fuel_environment,
                                      skip_nodes=skip_nodes,
                                      specific_nodes=specific_nodes)
    elif args.config_file:
        environment = ConfigEnvironment(args.config_file.read(),
                                        skip_nodes=skip_nodes,
                                        specific_nodes=specific_nodes)
    elif args.stand_alone:
        if not args.network_vlan_ranges:
            parser.error('--network-vlan-ranges is required when using '
                         'stand-alone mode.')
        if args.bond_interfaces:
            missing = []
            if not args.phy_int_bridge:
                missing.append('--phy-int-bridge')
            if not args.bridge_mappings:
                missing.append('--bridge-mappings')
            if missing:
                parser.error('Missing required params %s when specifying bond '
                             'interfaces.' % missing)
        environment = StandaloneEnvironment(
            args.network_vlan_ranges, args.bridge_mappings,
            args.bond_interfaces, args.phy_int_bridge)
    else:
        parser.error('You must specify the Fuel environment, the config '
                     'file, or standalone mode.')
    if not args.stand_alone:
        environment.ssh_user = args.ssh_user
        environment.ssh_password = args.ssh_password
    allowed_bond_modes = {'xor': 2, 'round-robin': 0}
    if args.bond_mode not in allowed_bond_modes:
        parser.error('Unsupported bond mode: "%s". Supported modes: "%s"'
                     % (args.bond_mode, allowed_bond_modes))
    environment.bond_mode = allowed_bond_modes[args.bond_mode]
    environment.debug = args.debug
    environment.set_bigswitch_servers(args.controllers)
    environment.set_bigswitch_auth(args.controller_auth)
    environment.set_neutron_id(neutron_id)
    environment.set_report_interval(int(args.report_interval))
    environment.set_offline_mode(args.offline_mode)
    environment.set_extra_template_params(
        {'force_services_restart': args.force_services_restart})
    if args.ignore_interface_errors:
        environment.check_interface_errors = False
    deployer = ConfigDeployer(environment,
                              patch_python_files=not args.skip_file_patching,
                              openstack_release=args.openstack_release)
    deployer.deploy_to_all()<|MERGE_RESOLUTION|>--- conflicted
+++ resolved
@@ -686,21 +686,15 @@
         return remotefile
 
     def install_puppet_prereqs(self, node):
-<<<<<<< HEAD
-        #self.env.run_command_on_node(
-        #    node,
-        #    "yum -y remove facter && gem install puppet facter "
-        #    "--no-ri --no-rdoc")
         self.env.run_command_on_node(
             node,
-            "yum install -y facter puppet")
+            "yum install -y facter device-mapper-libs")
         self.env.run_command_on_node(
             node,
-            "apt-get install -y facter puppet")
-=======
+            "apt-get install -y facter")
         resp, errors = self.env.run_command_on_node(
             node, "python -mplatform", 30, 2)
-        if 'centos-6.5' in resp:
+        if 'centos-6.5' in resp or 'centos-7' in resp:
             resp, errors = self.env.run_command_on_node(node, "yum install -y net-snmp", 30, 2)
             if errors:
                 raise Exception("error installing lldp prereqs net-snmp on %s:\n%s"
@@ -712,12 +706,6 @@
                                % (node, errors))
             resp, errors = self.env.run_command_on_node(
                 node, "yum install -y /root/puppet-3.7.5-1.el6.noarch.rpm", 30, 2)
-        else:
-            self.env.run_command_on_node(
-                node,
-                "yum -y remove facter && gem install puppet facter "
-                "--no-ri --no-rdoc")
->>>>>>> ad295f97
         self.env.run_command_on_node(node, "ntpdate pool.ntp.org")
         # stdlib is missing on 1404. install it and don't worry about return.
         # connectivity issues should be caught in the inifile install
@@ -1365,6 +1353,11 @@
     package { "wget":
         ensure => installed,
     }
+}
+file { "/etc/sysconfig/modules/bonding.modules":
+   ensure  => file,
+   mode    => 0777,
+   content => "modprobe bonding",
 }
 exec {"loadbond":
    command => 'modprobe bonding',
