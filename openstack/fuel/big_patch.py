# Copyright 2014 Big Switch Networks, Inc.
# All Rights Reserved.
#
# @author: Kevin Benton
import argparse
import collections
import json
import netaddr
import os
import tempfile
import re
import subprocess
import time
import threading
import urllib2
try:
    import yaml
except:
    pass

# Arbitrary identifier printed in output to make tracking easy
<<<<<<< HEAD
BRANCH_ID = 'master'
SCRIPT_VERSION = '1.0.1'
=======
BRANCH_ID = 'bcf-2'
SCRIPT_VERSION = '1.0.5'
>>>>>>> 394f4398

# Maximum number of threads to deploy to nodes concurrently
MAX_THREADS = 20

# each entry is a 3-tuple naming the python package,
# the relative path inside the package, and the source URL
<<<<<<< HEAD
PYTHON_FILES_TO_PATCH = [
    ('neutron', 'plugins/bigswitch/plugin.py',
     'https://raw.githubusercontent.com/bigswitch/neutron/'
     'stable/icehouse/neutron/plugins/bigswitch/plugin.py'),
    ('neutron', 'plugins/bigswitch/servermanager.py',
     'https://raw.githubusercontent.com/bigswitch/neutron/'
     'stable/icehouse/neutron/plugins/bigswitch/servermanager.py'),
]

# path to neutron tar.gz for CentOS nodes
NEUTRON_TGZ_URL = ('https://github.com/bigswitch/neutron/archive/'
                   'stable/icehouse-bcf-2.0.0.tar.gz')
=======
# e.g.
#  ('neutron', 'plugins/bigswitch/plugin.py',
#   'https://raw.githubusercontent.com/bigswitch/neutron/'
#   'stable/icehouse/neutron/plugins/bigswitch/plugin.py'),
PYTHON_FILES_TO_PATCH = []

# path to neutron tar.gz URL and local filename for offline use
HORIZON_TGZ_PATH = ('https://github.com/bigswitch/horizon/archive/'
                    'stable/icehouse-bcf-2.0.0.tar.gz',
                    'horizon_stable_icehouse.tar.gz')
NEUTRON_TGZ_PATH = ('https://github.com/bigswitch/neutron/archive/'
                    'stable/icehouse-bcf-2.0.0.tar.gz',
                    'neutron_stable_icehouse.tar.gz')

# paths to extract from tgz to local horizon install. Don't include
# slashes on folders because * copying is not used.
HORIZON_PATHS_TO_COPY = (
    'LAST_NON_MERGE_COMMIT',
    'openstack_dashboard/dashboards/admin/dashboard.py',
    'openstack_dashboard/dashboards/project/dashboard.py',
    'openstack_dashboard/dashboards/admin/connections',
    'openstack_dashboard/dashboards/project/connections')
>>>>>>> 394f4398


class TimedCommand(object):
    def __init__(self, cmd):
        self.cmd = cmd
        self.process = None
        self.retries = 0
        self.resp = None
        self.errors = None

    def run(self, timeout=60, retries=0):
        def target():
            self.process = subprocess.Popen(
                self.cmd, stdout=subprocess.PIPE,
                stderr=subprocess.PIPE)
            self.resp, self.errors = self.process.communicate()

        thread = threading.Thread(target=target)
        thread.start()

        thread.join(timeout)
        if thread.is_alive():
            self.process.terminate()
            thread.join()
            if self.retries < retries:
                self.retries += 1
                return self.run(timeout, retries)
            self.errors = (
                "Timed out waiting for command '%s' to finish." % self.cmd)

        return self.resp, self.errors


class Environment(object):

    nodes = []
    bigswitch_auth = None
    bigswitch_servers = None
    neutron_id = 'neutron'
    extra_template_params = {}
<<<<<<< HEAD
=======
    offline_mode = False
    check_interface_errors = True
>>>>>>> 394f4398

    def run_command_on_node(self, node, command, timeout=60, retries=0):
        raise NotImplementedError()

    def copy_file_to_node(self, node, local_path, remote_path):
        raise NotImplementedError()

    @property
    def network_vlan_ranges(self):
        raise NotImplementedError()

    def get_node_bond_interfaces(self, node):
        raise NotImplementedError()

    # where the physical interfaces should be added
    def get_node_phy_bridge(self, node):
        raise NotImplementedError()

    # associations of physnets to bridges
    def get_node_bridge_mappings(self, node):
        raise NotImplementedError()

    def set_neutron_id(self, neutron_id):
        if not neutron_id:
            raise Exception("A non-empty cluster-id must be specified.")
        self.neutron_id = neutron_id

    def set_bigswitch_servers(self, servers):
        for s in servers.split(','):
            try:
                int(s.split(':')[1])
            except:
                raise Exception('Invalid server "%s".\n'
                                'Format should be ip:port' % s)
        self.bigswitch_servers = servers

    def set_bigswitch_auth(self, auth):
        if ':' not in auth:
            raise Exception('Invalid credentials "%s".\n'
                            'Format should be user:pass' % auth)
        self.bigswitch_auth = auth

    def set_extra_template_params(self, dictofparams):
        self.extra_template_params = dictofparams

<<<<<<< HEAD
=======
    def set_offline_mode(self, offline_mode):
        self.offline_mode = offline_mode

>>>>>>> 394f4398
    def get_node_python_package_path(self, node, package):
        com = ('python -c "import %s;import os;print '
               'os.path.dirname(%s.__file__)"'
               % (package, package))
        resp, errors = self.run_command_on_node(node, com)
        if errors or not resp.strip() or len(resp.strip().splitlines()) > 1:
            if 'ImportError' in errors:
                return False
            raise Exception("Error retrieving path to python package '%s' on "
                            "node '%s'.\n%s\n%s" % (package, node,
                                                    errors, resp))
        return resp.strip()


class ConfigEnvironment(Environment):

    network_vlan_ranges = None

    def __init__(self, yaml_string, skip_nodes=[], specific_nodes=[]):
        try:
            self.settings = yaml.load(yaml_string)
        except Exception as e:
            raise Exception("Error loading from yaml file:\n%s" % e)
        if not isinstance(self.settings.get('nodes'), list):
            raise Exception("Missing nodes in yaml data.\n%s" % self.settings)
        if not self.settings.get('network_vlan_ranges'):
            raise Exception('Missing network_vlan_ranges in config.\n%s'
                            % self.settings)
        self.network_vlan_ranges = self.settings.get('network_vlan_ranges')
        try:
            self.nodes = [n['hostname'] for n in self.settings['nodes']
                          if n['hostname'] not in skip_nodes and
                          (not specific_nodes or
                           n['hostname'] in specific_nodes)]
        except KeyError:
            raise Exception('missing hostname in nodes %s'
                            % self.settings['nodes'])

    def get_node_bond_interfaces(self, node):
        for n in self.settings['nodes']:
            if n['hostname'] == node:
                return [i for i in n.get('bond_interfaces', '').split(',')
                        if i]
        print 'Node %s has no bond interfaces.' % node
        return []

    def get_node_bridge_mappings(self, node):
        br_mappings = None
        for n in self.settings['nodes']:
            if n['hostname'] == node:
                br_mappings = n.get('bridge_mappings')
        if not br_mappings:
            raise Exception('Node %s is missing bridge_mappings '
                            'which is required for the OVS agent.'
                            % node)
        cleaned = []
        for m in br_mappings.rstrip(',').split(','):
            if len(m.split(':')) != 2:
                raise Exception('Invalid bridge_mappings setting for node %s. '
                                'bridge_mappings should be a comma-separated '
                                'list of physnetName:bridgeName pairs.\n'
                                'Input -> %s ' % (br_mappings))
            cleaned.append(m.strip())
        return ','.join(cleaned)

    def get_node_phy_bridge(self, node):
        phy_br = None
        for n in self.settings['nodes']:
            if n['hostname'] == node:
                phy_br = n.get('physical_interface_bridge')
        if not phy_br:
            raise Exception('Node %s is missing physical_interface_bridge '
                            'which is required for bonding configuration.'
                            % node)
        return phy_br

    def copy_file_to_node(self, node, local_path, remote_path):
        resp, errors = TimedCommand(
            ["scp", '-o LogLevel=quiet', local_path, "root@%s:%s" % (node, remote_path)]
        ).run(timeout=180)
        return resp, errors

    def run_command_on_node(self, node, command, timeout=60, retries=0):
        resp, errors = TimedCommand(
            ["ssh", '-oStrictHostKeyChecking=no',
             '-o LogLevel=quiet', "root@%s" % node, command]
        ).run(timeout, retries)
        return resp, errors


class FuelEnvironment(Environment):

    def __init__(self, environment_id, skip_nodes=[], specific_nodes=[]):
        self.node_settings = {}
        self.nodes = []
        self.settings = {}
        try:
            print "Retrieving general Fuel settings..."
            output, errors = TimedCommand(
                ["fuel", "--json", "--env", str(environment_id),
                 "settings", "-d"]).run()
        except Exception as e:
            raise Exception("Error encountered trying to execute the Fuel "
                            "CLI:\n%s" % e)
        if errors:
            raise Exception("Error Loading cluster %s:\n%s"
                            % (environment_id, errors))
        try:
            path = output.split('downloaded to ')[1].rstrip()
        except (IndexError, AttributeError):
            raise Exception("Could not download fuel settings: %s"
                            % output)
        try:
            self.settings = json.loads(open(path, 'r').read())
        except Exception as e:
            raise Exception("Error parsing fuel json settings.\n%s" % e)

        # grab list of hosts
        print "Retrieving list of Fuel nodes..."
        output, errors = TimedCommand(
            ["fuel", "nodes", "--env", str(environment_id)]).run()
        if errors:
            raise Exception("Error Loading node list %s:\n%s"
                            % (environment_id, errors))
        try:
            lines = [l for l in output.splitlines()
                     if '----' not in l and 'pending_roles' not in l]
            nodes = [str(netaddr.IPAddress(l.split('|')[4].strip()))
                     for l in lines]
            self.nodes = [n for n in nodes if n not in skip_nodes and
                          (not specific_nodes or n in specific_nodes)]
            print "Nodes to configure: %s" % self.nodes
        except IndexError:
            raise Exception("Could not parse node list:\n%s" % output)
        for node in self.nodes:
            self.node_settings[node] = self.get_node_config(node)

    def copy_file_to_node(self, node, local_path, remote_path):
        resp, errors = TimedCommand(["scp", '-o LogLevel=quiet', local_path,
                                     "root@%s:%s" % (node, remote_path)]).run()
        return resp, errors

    def run_command_on_node(self, node, command, timeout=60, retries=0):
        resp, errors = TimedCommand(
            ["ssh", '-oStrictHostKeyChecking=no',
             '-o LogLevel=quiet', "root@%s" % node, command]
        ).run(timeout, retries)
        return resp, errors

    def get_node_config(self, node):
        print "Retrieving Fuel configuration for node %s..." % node
        resp, errors = TimedCommand(["ssh", '-oStrictHostKeyChecking=no',
                                     '-o LogLevel=quiet',
                                     "root@%s" % node,
                                     "cat", "/etc/astute.yaml"]).run()
        if errors or not resp:
            raise Exception("Error retrieving config for node %s:\n%s\n"
                            "Is the node online?"
                            % (node, errors))
        try:
            conf = yaml.load(resp)
        except Exception as e:
            raise Exception("Error parsing node yaml file:\n%s\n%s"
                            % (e, resp))
        return conf

    @property
    def network_vlan_ranges(self):
        net_vlans = []
        # comes from compute settings file
        node = self.node_settings.keys()[0]
        physnets = self.node_settings[node][
            'quantum_settings']['L2']['phys_nets']
        for physnet in physnets:
            range = physnets[physnet]['vlan_range']
            if not range:
                continue
            net_vlans.append('%s:%s' % (physnet, range))
        return ','.join(net_vlans)

    def get_node_bond_interfaces(self, node):
        if node not in self.nodes:
            raise Exception('No node in fuel environment %s' % node)
        trans = self.node_settings[node]['network_scheme']['transformations']
        for t in trans:
            if t.get('action') == 'add-bond':
                return t.get('interfaces', [])
        print 'Node %s has no bond interfaces.' % node
        return []

    def get_node_phy_bridge(self, node):
        bridge = None
        if node not in self.nodes:
            raise Exception('No node in fuel environment %s' % node)
        trans = self.node_settings[node]['network_scheme']['transformations']
        for t in trans:
            if t.get('action') == 'add-bond':
                bridge = t.get('bridge')
        if not bridge:
            raise Exception('Node %s has no bridge for the bond.' % node)
        return bridge

    def get_node_bridge_mappings(self, node):
        if node not in self.nodes:
            raise Exception('No node in fuel environment %s' % node)
        # NOTE: only one used network vlan range supported for now
        physnet = self.network_vlan_ranges.split(',')[0].split(':')[0]
        bridge = self.node_settings[node]['network_scheme']['roles']['private']
        return '%s:%s' % (physnet, bridge)


class StandaloneEnvironment(Environment):
    network_vlan_ranges = None
    nodes = ['localhost']

    def __init__(self, network_vlan_ranges, bridge_mappings, bond_interfaces,
                 physical_bridge):
        self.network_vlan_ranges = network_vlan_ranges
        # optional
        bond_interfaces = bond_interfaces or ''
        self.bridge_mappings = bridge_mappings
        self.bond_interfaces = [i for i in bond_interfaces.split(',') if i]
        self.phy_bridge = physical_bridge

    def get_node_bond_interfaces(self, node):
        return self.bond_interfaces

    def get_node_phy_bridge(self, node):
        return self.phy_bridge

    def get_node_bridge_mappings(self, node):
        if not self.bridge_mappings:
            raise Exception("Missing bridge_mappings setting")
        cleaned = []
        for m in self.bridge_mappings.rstrip(',').split(','):
            if len(m.split(':')) != 2:
                raise Exception('Invalid bridge_mappings setting for node %s. '
                                'bridge_mappings should be a comma-separated '
                                'list of physnetName:bridgeName pairs.\n'
                                'Input -> %s ' % (self.bridge_mappings))
            cleaned.append(m.strip())
        return ','.join(cleaned)

    def copy_file_to_node(self, node, local_path, remote_path):
        resp, errors = TimedCommand(
            ['bash', '-lc', "cp %s %s" % (local_path, remote_path)]).run()
        return resp, errors

    def run_command_on_node(self, node, command, timeout=60, retries=0):
        resp, errors = TimedCommand(['bash', '-lc', command]).run(timeout,
                                                                  retries)
        return resp, errors


class ConfigDeployer(object):
    def __init__(self, environment, patch_python_files=True):
        self.env = environment
        self.patch_python_files = patch_python_files
        self.patch_file_cache = {}
        if any([not self.env.bigswitch_auth,
                not self.env.bigswitch_servers,
                not self.env.nodes]):
            raise Exception('Environment must have at least 1 node '
                            'and controller options')
        if self.patch_python_files:
            if self.env.offline_mode:
                print 'Loading offline files...'
                for patch in (NEUTRON_TGZ_PATH, HORIZON_TGZ_PATH):
                    try:
                        with open(os.path.join(os.path.dirname(__file__),
                                  patch[1]), 'r') as fh:
                            contents = fh.read()
                    except Exception as e:
                        raise Exception("Could not load offline archive of %s."
                                        "\nPlease download the archive and "
                                        "save it as %s.\nDetails: %s" %
                                        (patch[0], patch[1], str(e)))
                    self.patch_file_cache[patch[0]] = contents
            else:
                print 'Downloading patch files...'
                for patch in PYTHON_FILES_TO_PATCH + [
                        ('', '', NEUTRON_TGZ_PATH[0]),
                        ('', '', HORIZON_TGZ_PATH[0])]:
                    url = patch[2]
                    try:
                        body = urllib2.urlopen(url).read()
                    except Exception as e:
                        raise Exception("Error encountered while trying to "
                                        "download patch file at %s.\n%s"
                                        % (url, e))
                    self.patch_file_cache[url] = body

    def deploy_to_all(self):
        thread_list = collections.deque()
        errors = []
        node_information = []
        for node in self.env.nodes:
            t = threading.Thread(target=self.deploy_to_node_catch_errors,
                                 args=(node, errors, node_information))
            thread_list.append(t)
            t.start()
            if len(thread_list) >= MAX_THREADS:
                top = thread_list.popleft()
                top.join()
        for thread in thread_list:
            thread.join()
        conn_strings = [info['neutron_connection']
                        for (node, info) in node_information]
        if len(set(conn_strings)) > 1:
            strings_with_nodes = ["%s: %s" % (node, info['neutron_connection'])
                                  for (node, info) in node_information]
            print ("Warning: different neutron connection strings detected on "
                   "neutron server nodes. They should all reference the same "
                   "database.\nConnections:\n%s" % "\n".join(strings_with_nodes))
        if errors:
            print "Encountered errors while deploying patch to nodes."
            for node, error in errors:
                print "Error on node %s:\n%s" % (node, error)
        else:
            print "Deployment Complete!"

    def deploy_to_node_catch_errors(self, node, error_log, node_information):
        try:
            self.deploy_to_node(node, node_information)
        except Exception as e:
            error_log.append((node, str(e)))

    def deploy_to_node(self, node, node_information):
        print "Applying configuration to %s..." % node
        bond_interfaces = self.env.get_node_bond_interfaces(node)
        puppet_settings = {
            'bond_interfaces': ','.join(bond_interfaces),
            'neutron_id': self.env.neutron_id,
            'bigswitch_servers': self.env.bigswitch_servers,
            'bigswitch_serverauth': self.env.bigswitch_auth,
            'network_vlan_ranges': self.env.network_vlan_ranges,
            'neutron_restart_refresh_only': str(
                not self.env.extra_template_params.get('force_services_restart',
                                                       False)
<<<<<<< HEAD
            ).lower()
=======
            ).lower(),
            'offline_mode': str(self.env.offline_mode).lower()
>>>>>>> 394f4398
        }
        if bond_interfaces:
            for bondint in bond_interfaces:
                resp, errors = self.env.run_command_on_node(
                    node, "ifconfig %s" % bondint)
                if not resp:
                    raise Exception("Error: bond member '%s' on node '%s' was "
                                    "not found.\n%s" % (bondint, node, errors))
                if 'inet addr' in resp:
                    raise Exception("Error: bond member '%s' on node '%s' has "
                                    "an IP address configured. Interfaces must"
                                    " not be in use.\nAddress: %s"
                                    % (bondint, node, resp))
                # warn on interface errors
                try:
                    tx = re.findall("TX packets:\d+ errors:(\d+) "
                                    "dropped:\d+ overruns:(\d+) "
                                    "carrier:(\d+)", resp)[0]
                    rx = re.findall("RX packets:\d+ errors:(\d+) "
                                    "dropped:\d+ overruns:(\d+) "
                                    "frame:(\d+)", resp)[0]
                    if (self.env.check_interface_errors
                            and any(map(int, rx + tx))):
                        print ("[Node %s] Warning: errors detected on bond "
                               "interface %s. Verify cabling and check error "
                               "rates using ifconfig.\n%s" %
                               (node, bondint, resp))
                except:
                    # ignore errors trying to parse
                    pass
            puppet_settings['physical_bridge'] = self.env.get_node_phy_bridge(
                node)
            physnets = self.env.network_vlan_ranges.split(',')
            if len(physnets) > 1:
                print ('Warning, multiple physnets configured "%s". A '
                       'bridge_mapping will only be configured for %s'
                       % (physnets, physnets[0]))
            puppet_settings['bridge_mappings'] = (
                self.env.get_node_bridge_mappings(node))
            for key, val in enumerate(bond_interfaces):
                puppet_settings['bond_int%s' % key] = val
            # If only one bond interface was provided, set the second bond
            # interface to the same as the first to prevent empty config errors
            if len(bond_interfaces) < 2:
                puppet_settings['bond_int1'] = bond_interfaces[0]
        ptemplate = PuppetTemplate(puppet_settings)
        ptemplate.settings['neutron_path'] = (
            self.env.get_node_python_package_path(node, 'neutron'))
        if self.patch_python_files:
            for package, rel_path, url in PYTHON_FILES_TO_PATCH:
                node_path = self.env.get_node_python_package_path(node,
                                                                  package)
                # package is not installed on this node
                # FIXME: Skipping 2.6 to workaround issues with CentOS
                if not node_path or '2.6' in node_path:
                    continue
                full_path = os.path.join(node_path, rel_path)
                contents = self.patch_file_cache[url]
                ptemplate.add_replacement_file(full_path, contents)
        pbody = ptemplate.get_string()
        f = tempfile.NamedTemporaryFile(delete=True)
        f.write(pbody)
        f.flush()
        remotefile = '~/generated_manifest.pp'
        resp, errors = self.env.copy_file_to_node(node, f.name, remotefile)
        if errors:
            raise Exception("error pushing puppet manifest to %s:\n%s"
                            % (node, errors))

        # Find where python libs are installed
        netaddr_path = self.env.get_node_python_package_path(node, 'netaddr')
        # we need to replace all of neutron plugins dir in CentOS
        if netaddr_path:
            python_lib_dir = "/".join(netaddr_path.split("/")[:-1]) + "/"
            target_neutron_path = python_lib_dir + 'neutron'
            f = tempfile.NamedTemporaryFile(delete=True)
            f.write(self.patch_file_cache[NEUTRON_TGZ_PATH[0]])
            f.flush()
            nfile = '~/neutron.tar.gz'
            resp, errors = self.env.copy_file_to_node(node, f.name, nfile)
            if errors:
                raise Exception("error pushing neutron to %s:\n%s"
                                % (node, errors))
            # temp dir to extract to
            extract = "export TGT=$(mktemp -d);"
            # extract with strip-components to remove the branch dir
            extract += 'tar --strip-components=1 -xf '
            extract += '~/neutron.tar.gz -C "$TGT";'
            # move the extraced plugins to the neutron dir
            extract += 'yes | cp -rfp "$TGT/neutron" "%s/../";' % target_neutron_path
            # grab the commit marker
            extract += 'yes | cp -rfp "$TGT/LAST_NON_MERGE_COMMIT" "%s/../neutron/";' % target_neutron_path
            # cleanup old pyc files
            extract += 'find "%s" -name "*.pyc" -exec rm -rf {} \;' % target_neutron_path
            resp, errors = self.env.run_command_on_node(
                node, "bash -c '%s'" % extract)
            if errors:
                raise Exception("error installing neutron to %s:\n%s"
                                % (node, errors))

<<<<<<< HEAD
        self.env.run_command_on_node(
            node,
            "yum -y remove facter && gem install puppet facter "
            "--no-ri --no-rdoc")
        self.env.run_command_on_node(node, "ntpdate pool.ntp.org")
        self.env.run_command_on_node(node, "yum -y install python-pip")
        self.env.run_command_on_node(node, "yum -y install python-pbr")
        self.env.run_command_on_node(node, "apt-get install python-pip")
        self.env.run_command_on_node(node, "pip install pbr")
        resp, errors = self.env.run_command_on_node(
            node, "puppet module install puppetlabs-inifile --force", 30, 2)
        if errors:
            raise Exception("error installing puppet prereqs on %s:\n%s"
                            % (node, errors))
=======
        # patch openstack_dashboard if available
        resp, errors = self.env.run_command_on_node(
            node,
            "updatedb && locate openstack_dashboard/dashboards/admin/dashboard.py | grep -v pyc")
        if (not errors and resp.splitlines()
                and 'openstack_dashboard/dashboards/admin/' in resp.splitlines()[0]):
            first = resp.splitlines()[0]
            f = tempfile.NamedTemporaryFile(delete=True)
            f.write(self.patch_file_cache[HORIZON_TGZ_PATH[0]])
            f.flush()
            nfile = '~/horizon.tar.gz'
            resp, errors = self.env.copy_file_to_node(node, f.name, nfile)
            if errors:
                raise Exception("error pushing horizon to %s:\n%s"
                                % (node, errors))
            # make sure horizon can read neutron conf
            for cf in ['/etc/neutron/neutron.conf', '/etc/neutron/plugin.ini',
                       '/etc/neutron/plugins/ml2/ml2_conf.ini',
                       '/etc/neutron/plugins/bigswitch/restproxy.ini']:
                self.env.run_command_on_node(node, 'chmod +r %s' % cf)
                self.env.run_command_on_node(
                    node, 'chmod +x %s' % cf.rsplit('/', 1)[0])
            base_dir = first.split('openstack_dashboard/dashboards/admin/')[0]
            # temp dir to extract to
            extract = "export TGT=$(mktemp -d);"
            # extract with strip-components to remove the branch dir
            extract += 'tar --strip-components=1 -xf '
            extract += '~/horizon.tar.gz -C "$TGT";'
            for horizon_patch in HORIZON_PATHS_TO_COPY:
                # remove filename
                if '/' in horizon_patch:
                    rel_target_dir = horizon_patch.rsplit('/', 1)[0] + '/'
                else:
                    # top level file
                    rel_target_dir = '/'
                extract += 'yes | cp -rfp "$TGT/%s" "%s/%s";' % (
                    horizon_patch, base_dir, rel_target_dir)
            # cleanup old pyc files
            extract += 'find "%s" -name "*.pyc" -exec rm -rf {} \;' % base_dir
            resp, errors = self.env.run_command_on_node(
                node, "bash -c '%s'" % extract)
            if errors:
                raise Exception("error installing horizon to %s:\n%s"
                                % (node, errors))

        if not self.env.offline_mode:
            self.env.run_command_on_node(
                node,
                "yum -y remove facter && gem install puppet facter "
                "--no-ri --no-rdoc")
            self.env.run_command_on_node(node, "ntpdate pool.ntp.org")
            self.env.run_command_on_node(node, "yum -y install python-pip")
            self.env.run_command_on_node(node, "yum -y install python-pbr")
            self.env.run_command_on_node(node, "apt-get install python-pip")
            self.env.run_command_on_node(node, "pip install pbr")
            resp, errors = self.env.run_command_on_node(
                node, "puppet module install puppetlabs-inifile --force", 30, 2)
            if errors:
                raise Exception("error installing puppet prereqs on %s:\n%s"
                                % (node, errors))
>>>>>>> 394f4398
        log_name = ("log_for_generated_manifest-%s.log" %
                    time.strftime("%Y-%m-%d-%H-%M-%S", time.gmtime()))
        resp, errors = self.env.run_command_on_node(
            node, ("puppet apply %s --debug -l ~/%s" % (remotefile, log_name)),
            300, 2)
        if not errors:
            # with puppet, stderr goes to log
            errors, caterror = self.env.run_command_on_node(
                node, ("grep 'Puppet (err):' ~/%s" % log_name))
        # ignore bug in facter
        actual_errors = []
        errors = errors.splitlines()
        for e in errors:
<<<<<<< HEAD
            if "Device" in e and "does not exist." in e:
                continue
=======
            # ignore some warnings from facter that don't matter
            if "Device" in e and "does not exist." in e:
                continue
            if "Unable to add resolve nil for fact" in e:
                continue
            if "ls: cannot access /dev/s" in e:
                continue
>>>>>>> 394f4398
            actual_errors.append(e)
        errors = '\n'.join(actual_errors)
        if errors:
            raise Exception("error applying puppet configuration to %s:\n%s"
                            % (node, errors))
<<<<<<< HEAD
=======


>>>>>>> 394f4398
        # run a few last sanity checks
        self.env.run_command_on_node(node, "service rabbitmq-server start")
        resp, errors = self.env.run_command_on_node(
            node, ("rabbitmqctl cluster_status | grep partitions | " +
                   r"""grep -v '\[\]'"""))
        if 'partitions' in resp:
            print ("Warning: RabbitMQ partition detected on node %s: %s "
                   "Restart rabbitmq-server on each node in the parition."
                   % (node, resp))
<<<<<<< HEAD
=======

        # check for certificates generated in the future (due to clock change)
        # or expired certs
        certs = []
        resp, errors = self.env.run_command_on_node(
            node, ("cat /etc/keystone/keystone.conf | grep -e '^ca_certs' "
                   "| awk -F '=' '{ print $2 }'"))
        certs += resp.split(',') if resp else ['/etc/keystone/ssl/certs/ca.pem']
        resp, errors = self.env.run_command_on_node(
            node, ("cat /etc/keystone/keystone.conf | grep -e '^certfile' "
                   "| awk -F '=' '{ print $2 }'"))
        certs.append(
            resp if resp else '/etc/keystone/ssl/certs/signing_cert.pem')
        for cert in certs:
            cert = cert.strip()
            resp, errors = self.env.run_command_on_node(
                node, ("openssl verify %s" % cert))
            if 'expired' in resp or 'not yet valid' in resp:
                print ("Warning: the certificate %s being used by keystone is "
                       "not valid for the current time. If the clocks on the "
                       "servers are correct, the certificates will need to be "
                       "deleted and then regenerated using the "
                       "'keystone-manage pki_setup' command.\n"
                       "Details: %s" % (cert, resp))

        # check for lldpd
        resp, errors = self.env.run_command_on_node(
            node, ('ps -ef | grep lldpd | grep -v grep'))
        if not resp.strip():
            print ("Warning: lldpd process not running on node %s. "
                   "Automatic port groups will not be formed." % node)

        # check pbr prereq
        resp, errors = self.env.run_command_on_node(
            node, "python -c 'import pbr'")
        if errors.strip():
            print ("Warning: python pbr library missing on node %s. "
                   "Neutron processes may not start." % node)

        # check bond interface speeds match
        if bond_interfaces and self.env.check_interface_errors:
            speeds = {}
            for iface in bond_interfaces:
                resp, errors = self.env.run_command_on_node(
                    node, "ethtool %s | grep Speed" % iface)
                resp = resp.strip()
                if resp:
                    speeds[iface] = resp
            if len(set(speeds.values())) > 1:
                print ("Warning: bond interface speeds do not match on node "
                       "%s. Were the correct interfaces chosen?\nSpeeds: %s"
                       % (node, speeds))

        # collect connection string for comparison with other nodes
        neutron_running = self.env.run_command_on_node(
            node, 'ps -ef | grep neutron-server | grep -v grep')[0].strip()
        if neutron_running:
            resp = self.env.run_command_on_node(
                node, ("grep -R -e '^connection' /etc/neutron/neutron.conf")
            )[0].strip()
            if resp:
                node_information.append(
                    (node, {'neutron_connection': resp.replace(' ', '')})
                )
>>>>>>> 394f4398
        print "Configuration applied to %s." % node


class PuppetTemplate(object):

    def __init__(self, settings):
        self.settings = {
            'bond_int0': '', 'bond_int1': '', 'bond_interfaces': '',
            'neutron_id': '', 'bigswitch_servers': '',
            'bigswitch_serverauth': '', 'network_vlan_ranges': '',
            'physical_bridge': 'br-ovs-bond0', 'bridge_mappings': '',
<<<<<<< HEAD
            'neutron_path': '', 'neutron_restart_refresh_only': ''}
=======
            'neutron_path': '', 'neutron_restart_refresh_only': '',
            'offline_mode': ''
        }
>>>>>>> 394f4398
        self.files_to_replace = []
        for key in settings:
            self.settings[key] = settings[key]

    def get_string(self):
        # inject settings into template
        manifest = self.main_body % self.settings
        if self.settings['neutron_path']:
            manifest += self.neutron_body % self.settings
        # only setup bond stuff if interfaces are defined
        if self.settings['bond_interfaces']:
            manifest += self.bond_and_lldpd_configuration

        # inject all replacement files
        for path, contents in self.files_to_replace:
            escaped = contents.replace("\\", "\\\\").replace("'", "\\'")
            manifest += ("\nfile {'%(path)s':\nensure => file,"
                         "\npath => '%(path)s',\nmode => 0755,"
                         "\nnotify => Exec['restartneutronservices'],"
                         "\nrequire => Exec['neutronfilespresent'],"
                         "\ncontent => '%(escaped_content)s'\n}" %
                         {'path': path, 'escaped_content': escaped})
        return manifest

    def add_replacement_file(self, path, contents):
        """Adds a file that needs to be replaced.

        Path specifies the location on the server and contents will be the
        contents loaded into the file.
        """
        self.files_to_replace.append((path, contents))
        return self

    main_body = r"""
$neutron_id = '%(neutron_id)s'
$bigswitch_serverauth = '%(bigswitch_serverauth)s'
$bigswitch_servers = '%(bigswitch_servers)s'
$bond_interfaces = '%(bond_interfaces)s'
$network_vlan_ranges = '%(network_vlan_ranges)s'
$bond_int0 = '%(bond_int0)s'
$bond_int1 = '%(bond_int1)s'
$bond_name = 'ovs-bond0'
$phy_bridge = '%(physical_bridge)s'
$ovs_bridge_mappings = '%(bridge_mappings)s'
$neutron_restart_refresh_only = '%(neutron_restart_refresh_only)s'
# delay in milliseconds before bond interface is used after coming online
<<<<<<< HEAD
$bond_updelay = '7000'
# time in seconds between lldp transmissions
$lldp_transmit_interval = '5'

=======
$bond_updelay = '15000'
# time in seconds between lldp transmissions
$lldp_transmit_interval = '5'
$offline_mode = %(offline_mode)s
>>>>>>> 394f4398
"""  # noqa
    neutron_body = r'''
if $operatingsystem == 'Ubuntu'{
    $neutron_conf_path = "/etc/neutron/plugins/ml2/ml2_conf.ini"
}
if $operatingsystem == 'CentOS' or $operatingsystem == 'RedHat'{
    $neutron_conf_path = "/etc/neutron/plugin.ini"
}
$neutron_base_conf_path = "/etc/neutron/neutron.conf"

$neutron_ovs_conf_path = "/etc/neutron/plugins/openvswitch/ovs_neutron_plugin.ini"
$neutron_l3_conf_path = '/etc/neutron/l3_agent.ini'
$neutron_dhcp_conf_path = '/etc/neutron/dhcp_agent.ini'
$neutron_main_conf_path = "/etc/neutron/neutron.conf"
$bigswitch_ssl_cert_directory = '/etc/neutron/plugins/ml2/ssl'


exec{'neutronfilespresent':
    onlyif => "python -c 'import neutron, os; print os.path.dirname(neutron.__file__)' && python -c 'import neutron, os; print os.path.dirname(neutron.__file__)' | xargs -I {} ls {}/plugins/bigswitch",
    path    => "/usr/local/bin/:/bin/:/usr/bin:/usr/sbin:/usr/local/sbin:/sbin",
    command => "echo",
}
# stop neutron server instances if there is no connection string configured
exec{"neutronserverrestart":
    refreshonly => true,
    command => 'bash -c \'grep -R "connection\s*=" /etc/neutron/* | grep -v "#" && service neutron-server restart || service neutron-server stop ||:\'',
    path    => "/usr/local/bin/:/bin/:/usr/bin:/usr/sbin:/usr/local/sbin:/sbin",
}
if $operatingsystem == 'Ubuntu' {
  exec{"restartneutronservices":
      refreshonly => $neutron_restart_refresh_only,
      command => "/etc/init.d/neutron-plugin-openvswitch-agent restart ||:;",
      notify => [Exec['neutrondhcprestart'], Exec['neutronl3restart'], Exec['neutronserverrestart'], Exec['neutronmetarestart'], Exec['restartnovaservices'], Exec['ensurecoroclone']]
  }
}
if $operatingsystem == 'CentOS' {
  exec{"restartneutronservices":
      refreshonly => $neutron_restart_refresh_only,
      command => "/etc/init.d/openvswitch restart ||:; /etc/init.d/neutron-openvswitch-agent restart ||:;",
      notify => [Exec['checkagent'], Exec['neutrondhcprestart'], Exec['neutronl3restart'], Exec['neutronserverrestart'], Exec['neutronmetarestart'], Exec['restartnovaservices'], Exec['ensurecoroclone']]
  }
  exec{"checkagent":
      refreshonly => true,
      command => "[ $(ps -ef | grep openvswitch-agent | wc -l) -eq 0 ] && service neutron-openvswitch-agent restart ||:;",
      path    => "/usr/local/bin/:/bin/:/usr/bin:/usr/sbin:/usr/local/sbin:/sbin",
  }
}
if $operatingsystem == 'RedHat' {
  exec{"restartneutronservices":
      refreshonly => $neutron_restart_refresh_only,
      command => "/usr/sbin/service neutron-openvswitch-agent restart ||:;",
      notify => [Exec['neutrondhcprestart'], Exec['neutronl3restart'], Exec['neutronserverrestart'], Exec['neutronmetarestart'], Exec['restartnovaservices'], Exec['ensurecoroclone']]
  }
  exec{"neutronl3restart":
      refreshonly => true,
      command => "/usr/sbin/service neutron-l3-agent restart ||:;",
      path    => "/usr/local/bin/:/bin/:/usr/bin:/usr/sbin:/usr/local/sbin:/sbin",
  }
  exec{"neutronmetarestart":
      refreshonly => true,
      command => "/usr/sbin/service neutron-metadata-agent restart ||:;",
      path    => "/usr/local/bin/:/bin/:/usr/bin:/usr/sbin:/usr/local/sbin:/sbin",
  }
  exec{"neutrondhcprestart":
      refreshonly => true,
      command => "/usr/sbin/service neutron-dhcp-agent restart ||:;",
      path    => "/usr/local/bin/:/bin/:/usr/bin:/usr/sbin:/usr/local/sbin:/sbin",
  }
} else {
  exec{"neutronl3restart":
      refreshonly => true,
      command => "/etc/init.d/neutron-l3-agent restart ||:;",
      path    => "/usr/local/bin/:/bin/:/usr/bin:/usr/sbin:/usr/local/sbin:/sbin",
      onlyif => "ls /etc/init.d/neutron-l3-agent"
  }
  exec{"neutronmetarestart":
      refreshonly => true,
      command => "/etc/init.d/neutron-metadata-agent restart ||:;",
      path    => "/usr/local/bin/:/bin/:/usr/bin:/usr/sbin:/usr/local/sbin:/sbin",
      onlyif => "ls /etc/init.d/neutron-metadata-agent"
  }
  exec{"neutrondhcprestart":
      refreshonly => true,
      command => "/etc/init.d/neutron-dhcp-agent restart ||:;",
      path    => "/usr/local/bin/:/bin/:/usr/bin:/usr/sbin:/usr/local/sbin:/sbin",
      onlyif => "ls /etc/init.d/neutron-dhcp-agent"
  }
}

<<<<<<< HEAD
$nova_services = 'rabbitmq-server nova-conductor nova-cert nova-consoleauth nova-scheduler nova-compute'
=======
$nova_services = 'rabbitmq-server nova-conductor nova-cert nova-consoleauth nova-scheduler nova-compute apache2 httpd'
>>>>>>> 394f4398
exec{"restartnovaservices":
    refreshonly=> true,
    command => "bash -c 'pkill rabbitmq-server;sleep 1; pkill -U rabbitmq; sleep 2; for s in ${nova_services}; do (sudo service \$s restart &); (sudo service openstack-\$s restart &); echo \$s; done; sleep 5'",
    path    => "/usr/local/bin/:/bin/:/usr/bin:/usr/sbin:/usr/local/sbin:/sbin"
}
exec{'ensurecoroclone':
    refreshonly=> true,
    command => 'bash -c \'crm configure clone clone_p_neutron-dhcp-agent p_neutron-dhcp-agent meta interleave="true" is-managed="true" target-role="Started"; crm configure clone clone_p_neutron-l3-agent p_neutron-l3-agent meta interleave="true" is-managed="true" target-role="Started"; echo 1\'',
    path    => "/usr/local/bin/:/bin/:/usr/bin:/usr/sbin:/usr/local/sbin:/sbin"
}

# basic conf directories
$conf_dirs = ["/etc/neutron/plugins/ml2"]
file {$conf_dirs:
    ensure => "directory",
    owner => "neutron",
    group => "neutron",
    mode => 755,
    require => Exec['ensureovsagentconfig']
}

# ovs agent file may no be present, if so link to main conf so this script can
# modify the same thing
exec{'ensureovsagentconfig':
    command => "bash -c 'mkdir -p /etc/neutron/plugins/openvswitch/; ln -s /etc/neutron/neutron.conf $neutron_ovs_conf_path; echo 0'",
    path => "/usr/local/bin/:/bin/:/usr/bin:/usr/sbin:/usr/local/sbin:/sbin"
}

# use two DHCP agents per network for redundancy
ini_setting {"dhcpnodespernetwork":
  path    => $neutron_main_conf_path,
  section => 'DEFAULT',
  setting => 'dhcp_agents_per_network',
  value   => '2',
  ensure  => present,
  notify => Exec['restartneutronservices'],
}

<<<<<<< HEAD
# use two DHCP agents per network for redundancy
ini_setting {"dhcpnodespernetwork":
  path    => $neutron_main_conf_path,
  section => 'DEFAULT',
  setting => 'dhcp_agents_per_network',
  value   => '2',
  ensure  => present,
  notify => Exec['restartneutronservices'],
}

=======
>>>>>>> 394f4398
# limit API workers for semaphore
ini_setting {"apiworkers":
  path    => $neutron_main_conf_path,
  section => 'DEFAULT',
  setting => 'api_workers',
  value   => '0',
  ensure  => present,
  notify => Exec['restartneutronservices'],
}
# limit RPC workers because they are experimental
ini_setting {"rpcworkers":
  path    => $neutron_main_conf_path,
  section => 'DEFAULT',
  setting => 'rpc_workers',
  value   => '0',
  ensure  => present,
  notify => Exec['restartneutronservices'],
}
# make sure ml2 is core plugin
ini_setting {"ml2core":
  path    => $neutron_main_conf_path,
  section => 'DEFAULT',
  setting => 'core_plugin',
  value   => 'ml2',
  ensure  => present,
  notify => Exec['restartneutronservices'],
}
# enable l3
ini_setting {"serviceplugins":
  path    => $neutron_main_conf_path,
  section => 'DEFAULT',
  setting => 'service_plugins',
  value   => 'router',
  ensure  => present,
  notify => Exec['restartneutronservices'],
}

# reference ml2 ini from init script
file{'neutron_init_config':
  ensure => file,
  mode   => 0644,
  path   => '/etc/default/neutron-server',
  content =>"NEUTRON_PLUGIN_CONFIG='${neutron_conf_path}'\n",
  notify => Exec['restartneutronservices'],
}


# setup ml2 ini
ini_setting { "roothelper":
  path    => $neutron_conf_path,
  section => 'agent',
  setting => 'root_helper',
  value   => 'sudo neutron-rootwrap /etc/neutron/rootwrap.conf',
  ensure  => present,
  notify => Exec['restartneutronservices'],
  require => File[$conf_dirs],
}

ini_setting { "secgroup":
  path    => $neutron_conf_path,
  section => 'securitygroup',
  setting => 'firewall_driver',
  value   => 'neutron.agent.linux.iptables_firewall.OVSHybridIptablesFirewallDriver',
  ensure  => present,
  notify => Exec['restartneutronservices'],
  require => File[$conf_dirs],
}

ini_setting {"type_drivers":
  path    => $neutron_conf_path,
  section => 'ml2',
  setting => 'type_drivers',
  value   => 'vlan',
  ensure  => present,
  notify => Exec['restartneutronservices'],
  require => File[$conf_dirs],
}

ini_setting {"tenant_network_types":
  path    => $neutron_conf_path,
  section => 'ml2',
  setting => 'tenant_network_types',
  value   => 'vlan',
  ensure  => present,
  notify => Exec['restartneutronservices'],
  require => File[$conf_dirs],
}

ini_setting {"mechanism_drivers":
  path    => $neutron_conf_path,
  section => 'ml2',
  setting => 'mechanism_drivers',
  value   => 'openvswitch,bigswitch',
  ensure  => present,
  notify => Exec['restartneutronservices'],
  require => File[$conf_dirs],
}

ini_setting {"vlan_ranges":
  path    => $neutron_conf_path,
  section => 'ml2_type_vlan',
  setting => 'network_vlan_ranges',
  value   => $network_vlan_ranges,
  ensure  => present,
  notify => Exec['restartneutronservices'],
  require => File[$conf_dirs],
}

ini_setting {"ovs_bridge_mappings":
  path    => $neutron_ovs_conf_path,
  section => 'ovs',
  setting => 'bridge_mappings',
  value   => $ovs_bridge_mappings,
  ensure  => present,
  notify => Exec['restartneutronservices'],
}
ini_setting {"ovs_vlan_ranges":
  path    => $neutron_ovs_conf_path,
  section => 'ovs',
  setting => 'network_vlan_ranges',
  value   => $network_vlan_ranges,
  ensure  => present,
  notify => Exec['restartneutronservices'],
  require => File[$conf_dirs],
}
ini_setting {"big_enable_tunneling":
  path    => $neutron_ovs_conf_path,
  section => 'OVS',
  setting => 'enable_tunneling',
  value   => 'False',
  ensure  => present,
  notify => Exec['restartneutronservices'],
  require => File[$conf_dirs],
}
ini_setting {"enable_tunneling":
  path    => $neutron_ovs_conf_path,
  section => 'ovs',
  setting => 'enable_tunneling',
  value   => 'False',
  ensure  => present,
  notify => Exec['restartneutronservices'],
  require => File[$conf_dirs],
}
ini_setting {"ovs_big_enable_tunneling":
  path    => $neutron_ovs_conf_path,
  section => 'OVS',
  setting => 'ovs_enable_tunneling',
  value   => 'False',
  ensure  => present,
  notify => Exec['restartneutronservices'],
  require => File[$conf_dirs],
}
ini_setting {"ovs_enable_tunneling":
  path    => $neutron_ovs_conf_path,
  section => 'ovs',
  setting => 'ovs_enable_tunneling',
  value   => 'False',
  ensure  => present,
  notify => Exec['restartneutronservices'],
  require => File[$conf_dirs],
}
ini_setting {"report_interval_main":
  path    => $neutron_main_conf_path,
  section => 'AGENT',
  setting => 'report_interval',
  value => 30,
  ensure  => present,
  notify => Exec['restartneutronservices'],
  require => File[$conf_dirs],
}
ini_setting {"report_interval":
  path    => $neutron_conf_path,
  section => 'AGENT',
  setting => 'report_interval',
  value => 30,
  ensure  => present,
  notify => Exec['restartneutronservices'],
  require => File[$conf_dirs],
}
<<<<<<< HEAD
=======
ini_setting {"report_interval_main_lower":
  path    => $neutron_main_conf_path,
  section => 'agent',
  setting => 'report_interval',
  value => 30,
  ensure  => present,
  notify => Exec['restartneutronservices'],
  require => File[$conf_dirs],
}
ini_setting {"report_interval_lower":
  path    => $neutron_conf_path,
  section => 'agent',
  setting => 'report_interval',
  value => 30,
  ensure  => present,
  notify => Exec['restartneutronservices'],
  require => File[$conf_dirs],
}
>>>>>>> 394f4398
ini_setting {"ovs_big_tunnel_types":
  path    => $neutron_ovs_conf_path,
  section => 'AGENT',
  setting => 'tunnel_types',
  ensure  => absent,
  notify => Exec['restartneutronservices'],
  require => File[$conf_dirs],
}
ini_setting {"ovs_tunnel_types":
  path    => $neutron_ovs_conf_path,
  section => 'agent',
  setting => 'tunnel_types',
  ensure  => absent,
  notify => Exec['restartneutronservices'],
  require => File[$conf_dirs],
}
ini_setting {"Ctbridge":
  path    => $neutron_ovs_conf_path,
  section => 'OVS',
  setting => 'tunnel_bridge',
  ensure  => absent,
  notify => Exec['restartneutronservices'],
  require => File[$conf_dirs],
}
ini_setting {"tbridge":
  path    => $neutron_ovs_conf_path,
  section => 'ovs',
  setting => 'tunnel_bridge',
  ensure  => absent,
  notify => Exec['restartneutronservices'],
  require => File[$conf_dirs],
}
ini_setting {"Bagentdown":
  path    => $neutron_base_conf_path,
  section => 'DEFAULT',
  setting => 'agent_down_time',
  value   => '75',
  ensure  => present,
  notify => Exec['restartneutronservices'],
}
ini_setting {"agentdown":
  path    => $neutron_base_conf_path,
  section => 'DEFAULT',
  setting => 'agent_down_time',
  value   => '75',
  ensure  => present,
  notify => Exec['restartneutronservices'],
}
ini_setting {"Bdbpoolover":
  path    => $neutron_base_conf_path,
  section => 'DATABASE',
  setting => 'max_overflow',
  value   => '30',
  ensure  => present,
  notify => Exec['restartneutronservices'],
}
ini_setting {"dbpoolover":
  path    => $neutron_base_conf_path,
  section => 'database',
  setting => 'max_overflow',
  value   => '30',
  ensure  => present,
  notify => Exec['restartneutronservices'],
}
ini_setting {"Brpcpoolc":
  path    => $neutron_conf_path,
  section => 'DEFAULT',
  setting => 'rpc_conn_pool_size',
  value   => '4',
  ensure  => present,
  notify => Exec['restartneutronservices'],
}
ini_setting {"rpcpoolc":
  path    => $neutron_conf_path,
  section => 'DEFAULT',
  setting => 'rpc_conn_pool_size',
  value   => '4',
  ensure  => present,
  notify => Exec['restartneutronservices'],
}
ini_setting {"Brpcpool":
  path    => $neutron_conf_path,
  section => 'DEFAULT',
  setting => 'rpc_thread_pool_size',
  value   => '4',
  ensure  => present,
  notify => Exec['restartneutronservices'],
}
ini_setting {"rpcpool":
  path    => $neutron_conf_path,
  section => 'DEFAULT',
  setting => 'rpc_thread_pool_size',
  value   => '4',
  ensure  => present,
  notify => Exec['restartneutronservices'],
}
ini_setting {"Bdbpool":
  path    => $neutron_base_conf_path,
  section => 'DATABASE',
  setting => 'max_pool_size',
  value   => '15',
  ensure  => present,
  notify => Exec['restartneutronservices'],
}
ini_setting {"dbpool":
  path    => $neutron_base_conf_path,
  section => 'database',
  setting => 'max_pool_size',
  value   => '15',
  ensure  => present,
  notify => Exec['restartneutronservices'],
}
ini_setting {"auto_failover":
  path    => $neutron_conf_path,
  section => 'DEFAULT',
  setting => 'allow_automatic_l3agent_failover',
  value   => 'True',
  ensure  => present,
  notify => Exec['restartneutronservices'],
}
ini_setting {"neutron_id":
  path    => $neutron_conf_path,
  section => 'restproxy',
  setting => 'neutron_id',
  value   => $neutron_id,
  ensure  => present,
  notify => Exec['restartneutronservices'],
  require => File[$conf_dirs],
}
ini_setting {"bigswitch_servers":
  path    => $neutron_conf_path,
  section => 'restproxy',
  setting => 'servers',
  value   => $bigswitch_servers,
  ensure  => present,
  notify => Exec['restartneutronservices'],
  require => File[$conf_dirs],
}

ini_setting { "bigswitch_auth":
  path    => $neutron_conf_path,
  section => 'restproxy',
  setting => 'server_auth',
  value   => $bigswitch_serverauth,
  ensure  => present,
  notify => Exec['restartneutronservices'],
  require => File[$conf_dirs],
}

ini_setting { "bigswitch_auto_sync":
  path    => $neutron_conf_path,
  section => 'restproxy',
  setting => 'auto_sync_on_failure',
  value   => 'True',
  ensure  => present,
  notify => Exec['restartneutronservices'],
  require => File[$conf_dirs],
}
ini_setting { "bigswitch_consistency_interval":
  path    => $neutron_conf_path,
  section => 'restproxy',
  setting => 'consistency_interval',
  value   => '60',
  ensure  => present,
  notify => Exec['restartneutronservices'],
  require => File[$conf_dirs],
}

ini_setting { "bigswitch_ssl":
  path    => $neutron_conf_path,
  section => 'restproxy',
  setting => 'ssl_cert_directory',
  value   => $bigswitch_ssl_cert_directory,
  ensure  => present,
  notify => Exec['restartneutronservices'],
  require => File[$conf_dirs],
}



file { 'ssl_dir':
  ensure => "directory",
  path   => $bigswitch_ssl_cert_directory,
  owner  => "neutron",
  group  => "neutron",
  purge => true,
  recurse => true,
  mode   => 0750,
  notify => Exec['neutronserverrestart'],
}

if $operatingsystem == 'Ubuntu'{
    file {'keystone':
      path   => '/usr/lib/python2.7/dist-packages/keystone-signing',
      ensure => 'directory',
      owner  => 'root',
      group  => 'root',
      mode   => 0777,
      notify => Exec['restartneutronservices'],
    }
}
if $operatingsystem == 'CentOS'{
    file {'keystone26':
      path   => '/usr/lib/python2.6/site-packages/keystone-signing',
      ensure => 'directory',
      owner  => 'root',
      group  => 'root',
      mode   => 0777,
      notify => Exec['restartneutronservices'],
    }
}
#configure dhcp agent
ini_setting {"dhcp_int_driver":
  path    => $neutron_dhcp_conf_path,
  section => 'DEFAULT',
  setting => 'interface_driver',
  value   => 'neutron.agent.linux.interface.OVSInterfaceDriver',
  ensure  => present,
  notify => Exec['restartneutronservices'],
}

#configure l3 agent
ini_setting {"ext_net_bridge":
  path    => $neutron_l3_conf_path,
  section => 'DEFAULT',
  setting => 'external_network_bridge',
  value   => '',
  ensure  => present,
  notify => Exec['restartneutronservices'],
}

ini_setting {"handle_internal_only":
  path    => $neutron_l3_conf_path,
  section => 'DEFAULT',
  setting => 'handle_internal_only_routers',
  value   => 'True',
  ensure  => present,
  notify => Exec['restartneutronservices'],
}

$MYSQL_USER='cat /etc/neutron/neutron.conf | grep "mysql://" | grep -v "#" | awk -F "//" \'{ print $2 }\' | awk -F ":" \'{ print $1 }\''
$MYSQL_PASS='cat /etc/neutron/neutron.conf | grep "mysql://" | grep -v "#" | awk -F "//" \'{ print $2 }\' | awk -F ":" \'{ print $2 }\' | awk -F "@" \'{ print $1 }\''
$MYSQL_HOST='cat /etc/neutron/neutron.conf | grep "mysql://" | grep -v "#" | awk -F "//" \'{ print $2 }\' | awk -F "@" \'{ print $2 }\' | awk -F "/" \'{ print $1 }\' | awk -F ":" \'{ print $1 }\''
$MYSQL_DB='cat /etc/neutron/neutron.conf | grep "mysql://" | grep -v "#" | awk -F "//" \'{ print $2 }\' | awk -F "@" \'{ print $2 }\' | awk -F "/" \'{ print $2 }\' | awk -F "?" \'{ print $1 }\''
$MYSQL_COM="mysql -u `$MYSQL_USER` -p`$MYSQL_PASS` -h `$MYSQL_HOST` `$MYSQL_DB`"
exec {"cleanup_neutron":
  onlyif => ["which mysql", "echo 'show tables' | $MYSQL_COM"],
  path => "/usr/local/bin/:/bin/:/usr/bin:/usr/sbin:/usr/local/sbin:/sbin",
  command => "echo 'delete ports, floatingips from ports INNER JOIN floatingips on floatingips.floating_port_id = ports.id where ports.network_id NOT IN (select network_id from ml2_network_segments where network_type=\"vlan\");' | $MYSQL_COM;
              echo 'delete ports, routers from ports INNER JOIN routers on routers.gw_port_id = ports.id where ports.network_id NOT IN (select network_id from ml2_network_segments where network_type=\"vlan\");' | $MYSQL_COM;
              echo 'delete from ports where network_id NOT in (select network_id from ml2_network_segments where network_type=\"vlan\");' | $MYSQL_COM;
              echo 'delete from subnets where network_id NOT IN (select network_id from ml2_network_segments where network_type=\"vlan\");' | $MYSQL_COM;
              echo 'delete from networks where id NOT IN (select network_id from ml2_network_segments where network_type=\"vlan\");' | $MYSQL_COM;
              echo 'delete from ports where network_id NOT IN (select network_id from networks);' | $MYSQL_COM;
              echo 'delete from routers where gw_port_id NOT IN (select id from ports);' | $MYSQL_COM;
              echo 'delete from floatingips where floating_port_id NOT IN (select id from ports);' | $MYSQL_COM;
              echo 'delete from floatingips where fixed_port_id NOT IN (select id from ports);' | $MYSQL_COM;
              echo 'delete from subnets where network_id NOT IN (select id from networks);' | $MYSQL_COM;
             "
}

'''  # noqa

    bond_and_lldpd_configuration = r'''
exec {"loadbond":
   command => 'modprobe bonding',
   path    => "/usr/local/bin/:/bin/:/usr/bin:/usr/sbin:/usr/local/sbin:/sbin",
   unless => "lsmod | grep bonding",
   notify => Exec['deleteovsbond'],
}
exec {"deleteovsbond":
  command => "/usr/bin/ovs-appctl bond/list | grep -v slaves | head -n1 | awk -F '\\t' '{ print \$1 }' | xargs -I {} ovs-vsctl del-port ${phy_bridge} {}",
  path    => "/usr/local/bin/:/bin/:/usr/bin",
  require => Exec['lldpdinstall'],
  onlyif  => "/sbin/ifconfig ${phy_bridge} && ovs-vsctl show | grep '\"${bond_name}\"'",
  notify => Exec['networkingrestart']
}
exec {"clearint0":
  command => "ovs-vsctl --if-exists del-port $bond_int0",
  path    => "/usr/local/bin/:/bin/:/usr/bin",
  require => Exec['lldpdinstall'],
  onlyif => "ovs-vsctl show | grep 'Port \"${bond_int0}\"'",
}
exec {"clearint1":
  command => "ovs-vsctl --if-exists del-port $bond_int1",
  path    => "/usr/local/bin/:/bin/:/usr/bin",
  require => Exec['lldpdinstall'],
  onlyif => "ovs-vsctl show | grep 'Port \"${bond_int1}\"'",
}

# make sure bond module is loaded
if $operatingsystem == 'Ubuntu' {
    file_line { 'bond':
       path => '/etc/modules',
       line => 'bonding',
       notify => Exec['loadbond'],
    }
    file {'bondmembers':
        ensure => file,
        path => '/etc/network/interfaces.d/bond',
        mode => 0644,
        content => "
auto ${bond_int0}
iface ${bond_int0} inet manual
bond-master bond0

auto ${bond_int1}
iface ${bond_int1} inet manual
bond-master bond0

auto bond0
    iface bond0 inet manual
    bond-mode 0
<<<<<<< HEAD
=======
    bond-miimon 50
>>>>>>> 394f4398
    bond-updelay ${bond_updelay}
    bond-slaves none
    ",
    }
    exec {"networkingrestart":
       refreshonly => true,
       require => [Exec['loadbond'], File['bondmembers'], Exec['deleteovsbond'], Exec['lldpdinstall']],
       command => '/etc/init.d/networking restart',
       notify => Exec['addbondtobridge'],
    }
    file {'sources':
          ensure  => file,
          path    => '/etc/apt/sources.list.d/universe.list',
          mode    => 0644,
          notify => Exec['lldpdinstall'],
          content => "
deb mirror://mirrors.ubuntu.com/mirrors.txt precise universe
deb mirror://mirrors.ubuntu.com/mirrors.txt precise-updates universe
deb mirror://mirrors.ubuntu.com/mirrors.txt precise-backports main restricted universe multiverse
deb mirror://mirrors.ubuntu.com/mirrors.txt precise-security universe",
        }
    if ! $offline_mode {
        exec{"lldpdinstall":
            onlyif => "bash -c '! ls /etc/init.d/lldpd'",
            command => "rm /var/lib/dpkg/lock ||:; rm /var/lib/apt/lists/lock ||:; apt-get update; apt-get -o Dpkg::Options::=--force-confdef install --allow-unauthenticated -y lldpd",
            path    => "/usr/local/bin/:/bin/:/usr/bin:/usr/sbin:/usr/local/sbin:/sbin",
            notify => [Exec['networkingrestart'], File['ubuntulldpdconfig']],
        }
    } else {
        exec{"lldpdinstall":
            onlyif => "bash -c '! ls /etc/init.d/lldpd'",
            command => "echo noop",
            path    => "/usr/local/bin/:/bin/:/usr/bin:/usr/sbin:/usr/local/sbin:/sbin",
            notify => [Exec['networkingrestart'], File['ubuntulldpdconfig']],
        }
    }
    exec{"triggerinstall":
        onlyif => 'bash -c "! ls /etc/init.d/lldpd"',
        command => 'echo',
        notify => Exec['lldpdinstall'],
        path    => "/usr/local/bin/:/bin/:/usr/bin:/usr/sbin:/usr/local/sbin:/sbin",
    }
    file{'ubuntulldpdconfig':
        ensure => file,
        mode   => 0644,
        path   => '/etc/default/lldpd',
        content => "DAEMON_ARGS='-S 5c:16:c7:00:00:00 -I ${bond_interfaces}'\n",
        notify => Exec['lldpdrestart'],
    }
    exec {"openvswitchrestart":
       refreshonly => true,
       command => '/etc/init.d/openvswitch-switch restart',
       path    => "/usr/local/bin/:/bin/:/usr/bin:/usr/sbin:/usr/local/sbin:/sbin",
    }
}
if $operatingsystem == 'RedHat' {
    file{'selinux_allow_certs':
       ensure => file,
       mode => 0644,
       path => '/root/neutroncerts.te',
       content => '
module neutroncerts 1.0;

require {
        type neutron_t;
        type etc_t;
        class dir create;
        class file create;
}

#============= neutron_t ==============
allow neutron_t etc_t:dir create;
allow neutron_t etc_t:file create;
',
       notify => Exec["selinuxcompile"],
    }
    exec {"selinuxcompile":
       refreshonly => true,
       command => "bash -c 'semanage permissive -a neutron_t;
                   checkmodule -M -m -o /root/neutroncerts.mod /root/neutroncerts.te;
                   semodule_package -m /root/neutroncerts.mod -o /root/neutroncerts.pp;
                   semodule -i /root/neutroncerts.pp' ||:",
        path    => "/usr/local/bin/:/bin/:/usr/bin:/usr/sbin:/usr/local/sbin:/sbin",
    }
    ini_setting{"neutron_service":
        path => "/usr/lib/systemd/system/neutron-server.service",
        section => "Service",
        setting => "Type",
        value => "simple",
        ensure => present,
        notify => Exec['reloadservicedef']
    }
    exec{"reloadservicedef":
        refreshonly => true,
        command => "systemctl daemon-reload",
        path    => "/usr/local/bin/:/bin/:/usr/bin:/usr/sbin:/usr/local/sbin:/sbin",
        notify => Exec['restartneutronservices']
    }
    exec{"rabbitrestart":
        refreshonly => true,
        command => "sleep 5; service rabbitmq-server restart",
        path    => "/usr/local/bin/:/bin/:/usr/bin:/usr/sbin:/usr/local/sbin:/sbin",
        subscribe => Exec['restartnovaservices'],
    }
    exec {"networkingrestart":
       refreshonly => true,
       command => '/etc/init.d/network restart',
       require => [Exec['loadbond'], File['bondmembers'], Exec['deleteovsbond']],
       notify => Exec['addbondtobridge'],
    }
    exec{"lldpdinstall":
        onlyif => "bash -c '! ls /etc/init.d/lldpd'",
        command => "ls",
        path    => "/usr/local/bin/:/bin/:/usr/bin:/usr/sbin:/usr/local/sbin:/sbin",
    }
    file{'bondmembers':
        require => [Exec['loadbond']],
        ensure => file,
        mode => 0644,
        path => '/etc/sysconfig/network-scripts/ifcfg-bond0',
        content => "
DEVICE=bond0
USERCTL=no
BOOTPROTO=none
ONBOOT=yes
BONDING_OPTS='mode=0 miimon=50 updelay=${bond_updelay}'
",
    }
    file{'bond_int0config':
        require => File['bondmembers'],
        notify => Exec['networkingrestart'],
        ensure => file,
        mode => 0644,
        path => "/etc/sysconfig/network-scripts/ifcfg-$bond_int0",
        content => "DEVICE=$bond_int0\nMASTER=bond0\nSLAVE=yes\nONBOOT=yes\nUSERCTL=no\n",
    }
    if $bond_int0 != $bond_int1 {
        file{'bond_int1config':
            require => File['bondmembers'],
            notify => Exec['networkingrestart'],
            ensure => file,
            mode => 0644,
            path => "/etc/sysconfig/network-scripts/ifcfg-$bond_int1",
            content => "DEVICE=$bond_int1\nMASTER=bond0\nSLAVE=yes\nONBOOT=yes\nUSERCTL=no\n",
        }
    }

    exec {"openvswitchrestart":
       refreshonly => true,
       command => 'service openvswitch restart',
       path    => "/usr/local/bin/:/bin/:/usr/bin:/usr/sbin:/usr/local/sbin:/sbin",
    }

}
if $operatingsystem == 'CentOS' {
    if ! $offline_mode {
        exec {'lldpdinstall':
           onlyif => "yum --version && (! ls /etc/init.d/lldpd)",
           command => "bash -c 'cd /etc/yum.repos.d/; wget http://download.opensuse.org/repositories/home:vbernat/CentOS_CentOS-6/home:vbernat.repo; yum -y install lldpd'",
           path    => "/usr/local/bin/:/bin/:/usr/bin:/usr/sbin:/usr/local/sbin:/sbin",
           notify => File['centoslldpdconfig'],
        }
    } else {
        exec {'lldpdinstall':
           onlyif => "bash -c '! ls /etc/init.d/lldpd'",
           command => "echo noop",
           path    => "/usr/local/bin/:/bin/:/usr/bin:/usr/sbin:/usr/local/sbin:/sbin",
           notify => File['centoslldpdconfig'],
        }
    }
    file{'centoslldpdconfig':
        ensure => file,
        mode   => 0644,
        path   => '/etc/sysconfig/lldpd',
        content => "LLDPD_OPTIONS='-S 5c:16:c7:00:00:00 -I ${bond_interfaces}'\n",
        notify => Exec['lldpdrestart'],
    }
    exec {"networkingrestart":
       refreshonly => true,
       command => '/etc/init.d/network restart',
       require => [Exec['loadbond'], File['bondmembers'], Exec['deleteovsbond'], Exec['lldpdinstall']],
       notify => Exec['addbondtobridge'],
    }
    file{'bondmembers':
        require => [Exec['lldpdinstall'],Exec['loadbond'],File['centoslldpdconfig']],
        ensure => file,
        mode => 0644,
        path => '/etc/sysconfig/network-scripts/ifcfg-bond0',
        content => "
DEVICE=bond0
USERCTL=no
BOOTPROTO=none
ONBOOT=yes
BONDING_OPTS='mode=0 miimon=50 updelay=${bond_updelay}'
",
    }
    file{'bond_int0config':
        require => File['bondmembers'],
        notify => Exec['networkingrestart'],
        ensure => file,
        mode => 0644,
        path => "/etc/sysconfig/network-scripts/ifcfg-$bond_int0",
        content => "DEVICE=$bond_int0\nMASTER=bond0\nSLAVE=yes\nONBOOT=yes\nUSERCTL=no\n",
    }
    if $bond_int0 != $bond_int1 {
        file{'bond_int1config':
            require => File['bondmembers'],
            notify => Exec['networkingrestart'],
            ensure => file,
            mode => 0644,
            path => "/etc/sysconfig/network-scripts/ifcfg-$bond_int1",
            content => "DEVICE=$bond_int1\nMASTER=bond0\nSLAVE=yes\nONBOOT=yes\nUSERCTL=no\n",
        }
    }
    exec {"openvswitchrestart":
       refreshonly => true,
       command => '/etc/init.d/openvswitch restart',
       path    => "/usr/local/bin/:/bin/:/usr/bin:/usr/sbin:/usr/local/sbin:/sbin",
    }
}
exec {"ensurebridge":
  command => "ovs-vsctl --may-exist add-br ${phy_bridge}",
  path    => "/usr/local/bin/:/bin/:/usr/bin",
}
exec {"addbondtobridge":
   command => "ovs-vsctl --may-exist add-port ${phy_bridge} bond0",
   onlyif => "/sbin/ifconfig bond0 && ! ovs-ofctl show ${phy_bridge} | grep '(bond0)'",
   path    => "/usr/local/bin/:/bin/:/usr/bin",
   notify => Exec['openvswitchrestart'],
   require => Exec['ensurebridge'],
}
exec{'lldpdrestart':
    refreshonly => true,
    require => Exec['lldpdinstall'],
    command => "rm /var/run/lldpd.socket ||:;/etc/init.d/lldpd restart",
    path    => "/usr/local/bin/:/bin/:/usr/bin:/usr/sbin:/usr/local/sbin:/sbin",
}
file{'lldpclioptions':
    ensure => file,
    mode   => 0644,
    path   => '/etc/lldpd.conf',
    content => "configure lldp tx-interval ${lldp_transmit_interval}\n",
    notify => Exec['lldpdrestart'],
}
'''  # noqa

if __name__ == '__main__':
    print "Big Patch Version %s:%s" % (BRANCH_ID, SCRIPT_VERSION)
    parser = argparse.ArgumentParser()
    group = parser.add_mutually_exclusive_group()
    group.add_argument("-i", "--stand-alone", action='store_true',
                       help="Configure the server running this script "
                            "(root privileges required).")
    group.add_argument("-f", "--fuel-environment",
                       help="Fuel environment ID to load node settings from.")
    group.add_argument("-c", "--config-file", type=argparse.FileType('r'),
                       help="Path to YAML config file for "
                            "non-Fuel deployments.")
    parser.add_argument("--neutron-cluster-name", default='neutron',
                        help="Name used to set origin field of the "
                             "objects created on the backend controllers.")
    parser.add_argument("-s", "--controllers", required=True,
                        help="Comma-separated list of "
                             "<controller:port> pairs.")
    parser.add_argument("-a", "--controller-auth", required=True,
                        help="Username and password <user:pass> "
                             "to connect to controller.")
    parser.add_argument('--skip-file-patching', action='store_true',
                        help="Do not patch openstack packages with updated "
                             "versions.")
    parser.add_argument('--force-services-restart', action='store_true',
                        help="Restart the Neutron and Nova services even if "
                             "no files or configuration options are changed.")
<<<<<<< HEAD
=======
    parser.add_argument('--offline-mode', action='store_true',
                        help="Disable fetching files from the Internet. This "
                             "includes the neutron repo as well as the "
                             "prerequisites on the individual nodes.")
    parser.add_argument('--ignore-interface-errors', action='store_true',
                        help="Suppress warnings about interface errors.")
>>>>>>> 394f4398
    remote = parser.add_argument_group('remote-deployment')
    remote.add_argument('--skip-nodes',
                        help="Comma-separate list of nodes to skip deploying "
                             "configurations to.")
    remote.add_argument('--specific-nodes',
                        help="Comma-separate list of nodes to deploy to. All "
                             "others will be skipped.")
    local = parser.add_argument_group(
        'standalone-deployment', 'Arguments for standalone deployments')
    local.add_argument('--network-vlan-ranges',
                       help="Comma-separated list of physical network vlan "
                            "ranges. (e.g. a single vlan range would be "
                            "physnet1:100:3000)")
    local.add_argument('--phy-int-bridge',
                       help="OVS bridge that will contain the bond "
                            "interface. (e.g. br-eth0)")
    local.add_argument('--bridge-mappings',
                       help="Mappings between physical networks and OVS "
                            "bridges. (e.g. physnet1:br-eth0)")
    local.add_argument('--bond-interfaces',
                       help="Comma-separated list of interfaces to configure. "
                            "(e.g. eth1,eth2)")
    args = parser.parse_args()
    if args.specific_nodes:
        specific_nodes = args.specific_nodes.split(',')
    else:
        specific_nodes = []
    if args.skip_nodes:
        skip_nodes = args.skip_nodes.split(',')
    else:
        skip_nodes = []
    neutron_id = args.neutron_cluster_name
    if args.fuel_environment:
        neutron_id = '%s-%s' % (neutron_id, args.fuel_environment)
        environment = FuelEnvironment(args.fuel_environment,
                                      skip_nodes=skip_nodes,
                                      specific_nodes=specific_nodes)
    elif args.config_file:
        environment = ConfigEnvironment(args.config_file.read(),
                                        skip_nodes=skip_nodes,
                                        specific_nodes=specific_nodes)
    elif args.stand_alone:
        if not args.network_vlan_ranges:
            parser.error('--network-vlan-ranges is required when using '
                         'stand-alone mode.')
        if args.bond_interfaces:
            missing = []
            if not args.phy_int_bridge:
                missing.append('--phy-int-bridge')
            if not args.bridge_mappings:
                missing.append('--bridge-mappings')
            if missing:
                parser.error('Missing required params %s when specifying bond '
                             'interfaces.' % missing)
        environment = StandaloneEnvironment(
            args.network_vlan_ranges, args.bridge_mappings,
            args.bond_interfaces, args.phy_int_bridge)
    else:
        parser.error('You must specify the Fuel environment, the config '
                     'file, or standalone mode.')
    environment.set_bigswitch_servers(args.controllers)
    environment.set_bigswitch_auth(args.controller_auth)
    environment.set_neutron_id(neutron_id)
<<<<<<< HEAD
    environment.set_extra_template_params(
        {'force_services_restart': args.force_services_restart})
=======
    environment.set_offline_mode(args.offline_mode)
    environment.set_extra_template_params(
        {'force_services_restart': args.force_services_restart})
    if args.ignore_interface_errors:
        environment.check_interface_errors = False
>>>>>>> 394f4398
    deployer = ConfigDeployer(environment,
                              patch_python_files=not args.skip_file_patching)
    deployer.deploy_to_all()<|MERGE_RESOLUTION|>--- conflicted
+++ resolved
@@ -19,33 +19,14 @@
     pass
 
 # Arbitrary identifier printed in output to make tracking easy
-<<<<<<< HEAD
 BRANCH_ID = 'master'
-SCRIPT_VERSION = '1.0.1'
-=======
-BRANCH_ID = 'bcf-2'
 SCRIPT_VERSION = '1.0.5'
->>>>>>> 394f4398
 
 # Maximum number of threads to deploy to nodes concurrently
 MAX_THREADS = 20
 
 # each entry is a 3-tuple naming the python package,
 # the relative path inside the package, and the source URL
-<<<<<<< HEAD
-PYTHON_FILES_TO_PATCH = [
-    ('neutron', 'plugins/bigswitch/plugin.py',
-     'https://raw.githubusercontent.com/bigswitch/neutron/'
-     'stable/icehouse/neutron/plugins/bigswitch/plugin.py'),
-    ('neutron', 'plugins/bigswitch/servermanager.py',
-     'https://raw.githubusercontent.com/bigswitch/neutron/'
-     'stable/icehouse/neutron/plugins/bigswitch/servermanager.py'),
-]
-
-# path to neutron tar.gz for CentOS nodes
-NEUTRON_TGZ_URL = ('https://github.com/bigswitch/neutron/archive/'
-                   'stable/icehouse-bcf-2.0.0.tar.gz')
-=======
 # e.g.
 #  ('neutron', 'plugins/bigswitch/plugin.py',
 #   'https://raw.githubusercontent.com/bigswitch/neutron/'
@@ -68,7 +49,6 @@
     'openstack_dashboard/dashboards/project/dashboard.py',
     'openstack_dashboard/dashboards/admin/connections',
     'openstack_dashboard/dashboards/project/connections')
->>>>>>> 394f4398
 
 
 class TimedCommand(object):
@@ -109,11 +89,8 @@
     bigswitch_servers = None
     neutron_id = 'neutron'
     extra_template_params = {}
-<<<<<<< HEAD
-=======
     offline_mode = False
     check_interface_errors = True
->>>>>>> 394f4398
 
     def run_command_on_node(self, node, command, timeout=60, retries=0):
         raise NotImplementedError()
@@ -159,12 +136,9 @@
     def set_extra_template_params(self, dictofparams):
         self.extra_template_params = dictofparams
 
-<<<<<<< HEAD
-=======
     def set_offline_mode(self, offline_mode):
         self.offline_mode = offline_mode
 
->>>>>>> 394f4398
     def get_node_python_package_path(self, node, package):
         com = ('python -c "import %s;import os;print '
                'os.path.dirname(%s.__file__)"'
@@ -504,12 +478,8 @@
             'neutron_restart_refresh_only': str(
                 not self.env.extra_template_params.get('force_services_restart',
                                                        False)
-<<<<<<< HEAD
-            ).lower()
-=======
             ).lower(),
             'offline_mode': str(self.env.offline_mode).lower()
->>>>>>> 394f4398
         }
         if bond_interfaces:
             for bondint in bond_interfaces:
@@ -610,22 +580,6 @@
                 raise Exception("error installing neutron to %s:\n%s"
                                 % (node, errors))
 
-<<<<<<< HEAD
-        self.env.run_command_on_node(
-            node,
-            "yum -y remove facter && gem install puppet facter "
-            "--no-ri --no-rdoc")
-        self.env.run_command_on_node(node, "ntpdate pool.ntp.org")
-        self.env.run_command_on_node(node, "yum -y install python-pip")
-        self.env.run_command_on_node(node, "yum -y install python-pbr")
-        self.env.run_command_on_node(node, "apt-get install python-pip")
-        self.env.run_command_on_node(node, "pip install pbr")
-        resp, errors = self.env.run_command_on_node(
-            node, "puppet module install puppetlabs-inifile --force", 30, 2)
-        if errors:
-            raise Exception("error installing puppet prereqs on %s:\n%s"
-                            % (node, errors))
-=======
         # patch openstack_dashboard if available
         resp, errors = self.env.run_command_on_node(
             node,
@@ -686,7 +640,6 @@
             if errors:
                 raise Exception("error installing puppet prereqs on %s:\n%s"
                                 % (node, errors))
->>>>>>> 394f4398
         log_name = ("log_for_generated_manifest-%s.log" %
                     time.strftime("%Y-%m-%d-%H-%M-%S", time.gmtime()))
         resp, errors = self.env.run_command_on_node(
@@ -700,10 +653,6 @@
         actual_errors = []
         errors = errors.splitlines()
         for e in errors:
-<<<<<<< HEAD
-            if "Device" in e and "does not exist." in e:
-                continue
-=======
             # ignore some warnings from facter that don't matter
             if "Device" in e and "does not exist." in e:
                 continue
@@ -711,17 +660,13 @@
                 continue
             if "ls: cannot access /dev/s" in e:
                 continue
->>>>>>> 394f4398
             actual_errors.append(e)
         errors = '\n'.join(actual_errors)
         if errors:
             raise Exception("error applying puppet configuration to %s:\n%s"
                             % (node, errors))
-<<<<<<< HEAD
-=======
-
-
->>>>>>> 394f4398
+
+
         # run a few last sanity checks
         self.env.run_command_on_node(node, "service rabbitmq-server start")
         resp, errors = self.env.run_command_on_node(
@@ -731,8 +676,6 @@
             print ("Warning: RabbitMQ partition detected on node %s: %s "
                    "Restart rabbitmq-server on each node in the parition."
                    % (node, resp))
-<<<<<<< HEAD
-=======
 
         # check for certificates generated in the future (due to clock change)
         # or expired certs
@@ -797,7 +740,6 @@
                 node_information.append(
                     (node, {'neutron_connection': resp.replace(' ', '')})
                 )
->>>>>>> 394f4398
         print "Configuration applied to %s." % node
 
 
@@ -809,13 +751,9 @@
             'neutron_id': '', 'bigswitch_servers': '',
             'bigswitch_serverauth': '', 'network_vlan_ranges': '',
             'physical_bridge': 'br-ovs-bond0', 'bridge_mappings': '',
-<<<<<<< HEAD
-            'neutron_path': '', 'neutron_restart_refresh_only': ''}
-=======
             'neutron_path': '', 'neutron_restart_refresh_only': '',
             'offline_mode': ''
         }
->>>>>>> 394f4398
         self.files_to_replace = []
         for key in settings:
             self.settings[key] = settings[key]
@@ -862,17 +800,10 @@
 $ovs_bridge_mappings = '%(bridge_mappings)s'
 $neutron_restart_refresh_only = '%(neutron_restart_refresh_only)s'
 # delay in milliseconds before bond interface is used after coming online
-<<<<<<< HEAD
-$bond_updelay = '7000'
-# time in seconds between lldp transmissions
-$lldp_transmit_interval = '5'
-
-=======
 $bond_updelay = '15000'
 # time in seconds between lldp transmissions
 $lldp_transmit_interval = '5'
 $offline_mode = %(offline_mode)s
->>>>>>> 394f4398
 """  # noqa
     neutron_body = r'''
 if $operatingsystem == 'Ubuntu'{
@@ -962,11 +893,7 @@
   }
 }
 
-<<<<<<< HEAD
-$nova_services = 'rabbitmq-server nova-conductor nova-cert nova-consoleauth nova-scheduler nova-compute'
-=======
 $nova_services = 'rabbitmq-server nova-conductor nova-cert nova-consoleauth nova-scheduler nova-compute apache2 httpd'
->>>>>>> 394f4398
 exec{"restartnovaservices":
     refreshonly=> true,
     command => "bash -c 'pkill rabbitmq-server;sleep 1; pkill -U rabbitmq; sleep 2; for s in ${nova_services}; do (sudo service \$s restart &); (sudo service openstack-\$s restart &); echo \$s; done; sleep 5'",
@@ -1005,19 +932,6 @@
   notify => Exec['restartneutronservices'],
 }
 
-<<<<<<< HEAD
-# use two DHCP agents per network for redundancy
-ini_setting {"dhcpnodespernetwork":
-  path    => $neutron_main_conf_path,
-  section => 'DEFAULT',
-  setting => 'dhcp_agents_per_network',
-  value   => '2',
-  ensure  => present,
-  notify => Exec['restartneutronservices'],
-}
-
-=======
->>>>>>> 394f4398
 # limit API workers for semaphore
 ini_setting {"apiworkers":
   path    => $neutron_main_conf_path,
@@ -1197,8 +1111,6 @@
   notify => Exec['restartneutronservices'],
   require => File[$conf_dirs],
 }
-<<<<<<< HEAD
-=======
 ini_setting {"report_interval_main_lower":
   path    => $neutron_main_conf_path,
   section => 'agent',
@@ -1217,7 +1129,6 @@
   notify => Exec['restartneutronservices'],
   require => File[$conf_dirs],
 }
->>>>>>> 394f4398
 ini_setting {"ovs_big_tunnel_types":
   path    => $neutron_ovs_conf_path,
   section => 'AGENT',
@@ -1531,10 +1442,7 @@
 auto bond0
     iface bond0 inet manual
     bond-mode 0
-<<<<<<< HEAD
-=======
     bond-miimon 50
->>>>>>> 394f4398
     bond-updelay ${bond_updelay}
     bond-slaves none
     ",
@@ -1808,15 +1716,12 @@
     parser.add_argument('--force-services-restart', action='store_true',
                         help="Restart the Neutron and Nova services even if "
                              "no files or configuration options are changed.")
-<<<<<<< HEAD
-=======
     parser.add_argument('--offline-mode', action='store_true',
                         help="Disable fetching files from the Internet. This "
                              "includes the neutron repo as well as the "
                              "prerequisites on the individual nodes.")
     parser.add_argument('--ignore-interface-errors', action='store_true',
                         help="Suppress warnings about interface errors.")
->>>>>>> 394f4398
     remote = parser.add_argument_group('remote-deployment')
     remote.add_argument('--skip-nodes',
                         help="Comma-separate list of nodes to skip deploying "
@@ -1880,16 +1785,11 @@
     environment.set_bigswitch_servers(args.controllers)
     environment.set_bigswitch_auth(args.controller_auth)
     environment.set_neutron_id(neutron_id)
-<<<<<<< HEAD
-    environment.set_extra_template_params(
-        {'force_services_restart': args.force_services_restart})
-=======
     environment.set_offline_mode(args.offline_mode)
     environment.set_extra_template_params(
         {'force_services_restart': args.force_services_restart})
     if args.ignore_interface_errors:
         environment.check_interface_errors = False
->>>>>>> 394f4398
     deployer = ConfigDeployer(environment,
                               patch_python_files=not args.skip_file_patching)
     deployer.deploy_to_all()